# README #

Ariadne is a tool for reachability analysis and model checking of hybrid systems. Additionally, it is a framework for rigorous computation featuring arithmetic, linear algebra, calculus, geometry, algebraic and differential equations, and optimization solvers.

* This repository contains the main development fork of the tool. For a more stable version with a less sophisticated user interface, see the *stable* repository
* The latest semi-stable tagged version is internal_release-0.6.0. However, the code in the master branch should always be usable.

### Installation ###

These installation instructions have been tested on Ubuntu 16.04 and OSX 10.11.

For the Ubuntu installation, we will refer to packages available on Aptitude. The OSX installation instead will assume you are using the Brew package manager.

The build system is CMake. The compiler we tested the library under Ubuntu is g++, while for OSX is clang. To build the library in a clean way, it is preferable that you set up a build subdirectory:

```
$ mkdir build
$ cd build
```

#### Dependencies

The library dependencies of ARIADNE are the following:

##### Ubuntu
<<<<<<< HEAD
Aptitude packages required: `git cmake libgmp-dev libmpfr-dev libboost-system-dev libboost-serialization-dev libboost-thread-dev libgtk2.0-dev libcairo2-dev`
=======
Aptitude packages required: `git cmake libgmp-dev libmpfr-dev libboost-system-dev libboost-serialization-dev libboost-python-dev libgtk2.0-dev libcairo2-dev`
>>>>>>> bf0cc9aa

##### OSX
1. Install the Command Line Developer Tools (will also be asked when installing Homebrew) from the Apple Store

2. Install Homebrew from http://brew.sh/

    Homebrew packages required: `cmake boost gtk cairo`

Optionally, if you want to build the documentation, you need Doxygen and a working Latex distribution (including the Math packages).

#### Building

Then you can prepare the build environment:

```
$ cmake ..
```

At this point, if no error arises, you can build the library itself:

```
$ make
```

Optionally, you can also run the test suite for the library:

```
$ make test
```

where no error should appear.

If you want to build the documentation, you have to issue the following:

```
$ make doc
```

### Installing globally

To install the library globally, you must do
```
$ make install
```

To find the installed library under Ubuntu, you may need to set the LD_LIBRARY_PATH in the .bashrc file:
```
export LD_LIBRARY_PATH=/usr/local/lib
```
### Contribution guidelines ###

* If you would like to contribute to Ariadne, please contact the developers. We are especially interested to hear how the documentation and user interface could be improved.

* Pieter Collins <pieter.collins@maastrichtuniversity.nl>
* Luca Geretti <luca.geretti@univr.it><|MERGE_RESOLUTION|>--- conflicted
+++ resolved
@@ -23,11 +23,7 @@
 The library dependencies of ARIADNE are the following:
 
 ##### Ubuntu
-<<<<<<< HEAD
 Aptitude packages required: `git cmake libgmp-dev libmpfr-dev libboost-system-dev libboost-serialization-dev libboost-thread-dev libgtk2.0-dev libcairo2-dev`
-=======
-Aptitude packages required: `git cmake libgmp-dev libmpfr-dev libboost-system-dev libboost-serialization-dev libboost-python-dev libgtk2.0-dev libcairo2-dev`
->>>>>>> bf0cc9aa
 
 ##### OSX
 1. Install the Command Line Developer Tools (will also be asked when installing Homebrew) from the Apple Store
