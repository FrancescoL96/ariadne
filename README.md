# README #

Ariadne is a tool for reachability analysis and model checking of hybrid systems. Additionally, it is a framework for rigorous computation featuring arithmetic, linear algebra, calculus, geometry, algebraic and differential equations, and optimization solvers.

* This repository contains the main development fork of the tool. For a more stable version with a less sophisticated user interface, see the *stable* repository
* The latest semi-stable tagged version is internal_release-1.1.0. However, the code in the master branch should always be usable.

### Installation ###

These installation instructions have been tested on Ubuntu 16.04 and macOS 10.12.

For the Ubuntu installation, we will refer to packages available on Aptitude. The macOS installation instead will assume you are using the Brew package manager.

<<<<<<< HEAD
The build system is CMake. The compilers we tested the library under Ubuntu are gcc and clang, while for OSX is clang.
=======
The build system is CMake. The compiler we tested the library under Ubuntu is g++, while for macOS is clang. To build the library in a clean way, it is preferable that you set up a build subdirectory:

```
$ mkdir build
$ cd build
```
>>>>>>> b3ce8974

#### Dependencies

The library dependencies of Ariade are the following:

##### Ubuntu
Aptitude packages required: `git cmake libgmp-dev libmpfr-dev libboost-system-dev libboost-serialization-dev libboost-thread-dev libgtk2.0-dev libcairo2-dev`

<<<<<<< HEAD
Additional Aptitude packages required for the Python interface: `python2.7-dev libboost-python-dev`

##### OSX
=======
##### macOS
>>>>>>> b3ce8974
1. Install the Command Line Developer Tools (will also be asked when installing Homebrew) from the Apple Store

2. Install Homebrew from http://brew.sh/

    Homebrew packages required: `cmake boost gtk cairo`

Optionally, if you want to build the documentation, you need Doxygen and a working Latex distribution (including the Math packages).

#### Building

To build the library in a clean way, it is preferable that you set up a build subdirectory:

```
$ mkdir build
$ cd build
```

Then you can prepare the build environment:

```
$ cmake ..
```

<<<<<<< HEAD
At this point, if no error arises, you can build the library `libariadne.so` itself:
=======
At this point, if no error arises, you can build the library itself, along with the test suite, examples, and python interface:
>>>>>>> b3ce8974

```
$ make ariadne
```
To build the library only, use 
```
$ make ariadne
```
and to make the Python interface, use
```
$ make pyariadne
```


<<<<<<< HEAD
If you prefer to use the Python interface rather than the C++ library, you should build the file `ariadne.so` with:

=======
After building, you can also run the test suite for the library:
>>>>>>> b3ce8974

```
$ make pyariadne
```

To compile an example, e.g. the `tutorial`, use:

```
$ make tutorial
```


Optionally, you can also build and run the test suite for the library:

```
$ make; make test
```

where no error should appear.

To build libraries, tests and examples, simply type:

```
$ make
```
or
```
$ make all
```

To build the documentation, use:

```
$ make doc
```


### Installing globally

To install the library globally, you must do
```
$ make install
```

To find the installed library under Ubuntu, you may need to set the LD_LIBRARY_PATH in the .bashrc file:
```
export LD_LIBRARY_PATH=/usr/local/lib
```
### Contribution guidelines ###

* If you would like to contribute to Ariadne, please contact the developers. We are especially interested to hear how the documentation and user interface could be improved.

* Pieter Collins <pieter.collins@maastrichtuniversity.nl>
* Luca Geretti <luca.geretti@univr.it><|MERGE_RESOLUTION|>--- conflicted
+++ resolved
@@ -3,39 +3,26 @@
 Ariadne is a tool for reachability analysis and model checking of hybrid systems. Additionally, it is a framework for rigorous computation featuring arithmetic, linear algebra, calculus, geometry, algebraic and differential equations, and optimization solvers.
 
 * This repository contains the main development fork of the tool. For a more stable version with a less sophisticated user interface, see the *stable* repository
-* The latest semi-stable tagged version is internal_release-1.1.0. However, the code in the master branch should always be usable.
+* The latest semi-stable tagged version is internal_release-0.6.0. However, the code in the master branch should always be usable.
 
 ### Installation ###
 
-These installation instructions have been tested on Ubuntu 16.04 and macOS 10.12.
+These installation instructions have been tested on Ubuntu 16.04 and OSX 10.11.
 
-For the Ubuntu installation, we will refer to packages available on Aptitude. The macOS installation instead will assume you are using the Brew package manager.
+For the Ubuntu installation, we will refer to packages available on Aptitude. The OSX installation instead will assume you are using the Brew package manager.
 
-<<<<<<< HEAD
 The build system is CMake. The compilers we tested the library under Ubuntu are gcc and clang, while for OSX is clang.
-=======
-The build system is CMake. The compiler we tested the library under Ubuntu is g++, while for macOS is clang. To build the library in a clean way, it is preferable that you set up a build subdirectory:
-
-```
-$ mkdir build
-$ cd build
-```
->>>>>>> b3ce8974
 
 #### Dependencies
 
-The library dependencies of Ariade are the following:
+The library dependencies of ARIADNE are the following:
 
 ##### Ubuntu
 Aptitude packages required: `git cmake libgmp-dev libmpfr-dev libboost-system-dev libboost-serialization-dev libboost-thread-dev libgtk2.0-dev libcairo2-dev`
 
-<<<<<<< HEAD
 Additional Aptitude packages required for the Python interface: `python2.7-dev libboost-python-dev`
 
 ##### OSX
-=======
-##### macOS
->>>>>>> b3ce8974
 1. Install the Command Line Developer Tools (will also be asked when installing Homebrew) from the Apple Store
 
 2. Install Homebrew from http://brew.sh/
@@ -59,31 +46,14 @@
 $ cmake ..
 ```
 
-<<<<<<< HEAD
 At this point, if no error arises, you can build the library `libariadne.so` itself:
-=======
-At this point, if no error arises, you can build the library itself, along with the test suite, examples, and python interface:
->>>>>>> b3ce8974
 
 ```
 $ make ariadne
 ```
-To build the library only, use 
-```
-$ make ariadne
-```
-and to make the Python interface, use
-```
-$ make pyariadne
-```
 
-
-<<<<<<< HEAD
 If you prefer to use the Python interface rather than the C++ library, you should build the file `ariadne.so` with:
 
-=======
-After building, you can also run the test suite for the library:
->>>>>>> b3ce8974
 
 ```
 $ make pyariadne
@@ -99,7 +69,7 @@
 Optionally, you can also build and run the test suite for the library:
 
 ```
-$ make; make test
+$ make tests; make test
 ```
 
 where no error should appear.
