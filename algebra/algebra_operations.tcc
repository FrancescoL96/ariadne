/***************************************************************************
 *            algebra_operations.tcc
 *
 *  Copyright 2011-15  Pieter Collins
 *
 ****************************************************************************/

/*
 *  This program is free software; you can redistribute it and/or modify
 *  it under the terms of the GNU General Public License as published by
 *  the Free Software Foundation; either version 2 of the License, or
 *  (at your option) any later version.
 *
 *  This program is distributed in the hope that it will be useful,
 *  but WITHOUT ANY WARRANTY; without even the implied warranty of
 *  MERCHANTABILITY or FITNESS FOR A PARTICULAR PURPOSE.  See the
 *  GNU Library General Public License for more details.
 *
 *  You should have received a copy of the GNU General Public License
 *  along with this program; if not, write to the Free Software
 *  Foundation, Inc., 59 Temple Place - Suite 330, Boston, MA 02111-1307, USA.
 */

#include "utility/exceptions.h"
#include "algebra/operations.h"

#include "algebra/series.h"
#include "function/taylor_series.h"

namespace Ariadne {

template<class A> class IsNormedAlgebra : False { };
template<class A> class IsGradedAlgebra : False { };
template<class A> using EnableIfNormedAlgebra = EnableIf<IsNormedAlgebra<A>,A>;
template<class A> using EnableIfGradedAlgebra = EnableIf<IsGradedAlgebra<A>,A>;

struct Factorial {
    Nat _n;
    Factorial(Nat n) : _n(n) { }
    operator Float64Bounds() { Float64Bounds r(1,Precision64()); for(Nat i=1; i<=_n; ++i) { r*=i; } return r; }
    friend Float64Bounds rec(Factorial x) { return rec(Float64Bounds(x)); }
};

template<class A> EnableIfGradedAlgebra<A>
compose(const Series<typename A::NumericType>& x, const A& y)
{
    Nat d=y.degree();

    A w=y - y.value();
    A r=y.create();
    r+=x[d];
    for(Nat n=1; n<=d; ++n) {
        r=r*w;
        r+=x[d-n];
    }
    return r;
}


template<class X> class TaylorSeries;

template<class A> EnableIfNormedAlgebra<A> compose(const TaylorSeries<Float64Bounds>& ts, const A& tv, double eps)
{
    //std::cerr<<"_compose(TaylorSeries,A,ErrorTag)\n";
    //std::cerr<<"\n  ts="<<ts<<"\n  tv="<<tv<<"\n";
    Float64Value& vref=const_cast<Float64Value&>(tv.value());
    Float64Value vtmp=vref;
    vref=0;
    A r(tv.argument_size());
    r+=ts[ts.degree()];
    for(Nat i=1; i<=ts.degree(); ++i) {
        //std::cerr<<"    r="<<r<<std::endl;
        r=r*tv;
        r+=ts[ts.degree()-i];
        r.sweep(eps);
    }
    //std::cerr<<"    r="<<r<<std::endl;
    r+=ts.error;
    //std::cerr<<"    r="<<r<<std::endl;
    vref=vtmp;
    return r;
}

template<class A> EnableIfNormedAlgebra<A> compose(const TaylorSeries<Float64Bounds>& ts, const A& tm)
{
    return _compose(ts,tm,tm.tolerance());
}


// Compose using the Taylor formula directly. The final term is the Taylor series computed
// over the range of the series. This method tends to suffer from blow-up of the
// truncation error
template<class A> EnableIfNormedAlgebra<A> _compose1(const AnalyticFunction& fn, const A& tm, double eps)
{
    static const Nat DEGREE=18;
    static const double TRUNCATION_ERROR=1e-8;
    Nat d=DEGREE;
    Float64Value c=tm.value();
    Float64Bounds r=tm.range();
    Series<Float64Bounds> centre_series=fn.series(Float64Bounds(c));
    Series<Float64Bounds> range_series=fn.series(r);

    Float64 truncation_error_estimate=mag(range_series[d])*pow(mag(r-c),d);
    if(truncation_error_estimate>TRUNCATION_ERROR) {
        ARIADNE_WARN("Truncation error estimate "<<truncation_error_estimate
                     <<" is greater than maximum allowable truncation error "<<TRUNCATION_ERROR<<"\n");
    }

    A x=tm-c;
    A res(tm.argument_size(),tm.accuracy_ptr());
    res+=range_series[d];
    for(Nat i=0; i!=d; ++i) {
        //std::cerr<<"i="<<i<<" r="<<res<<"\n";
        res=centre_series[d-i-1]+x*res;
        res.sweep(eps);
    }
    //std::cerr<<"i="<<d<<" r="<<res<<"\n";
    return res;
}

// Compose using the Taylor formula with a constant truncation error. This method
// is usually better than _compose1 since there is no blow-up of the trunction
// error. The radius of convergence of this method is still quite low,
// typically only half of the radius of convergence of the power series itself
template<class A> EnableIfNormedAlgebra<A> _compose2(const AnalyticFunction& fn, const A& tm, double eps)
{
    static const Nat DEGREE=20;
    static const Float64 TRUNCATION_ERROR=1e-8;
    Nat d=DEGREE;
    Float64Value c=tm.value();
    Float64Bounds r=tm.range();
    Series<Float64Bounds> centre_series=fn.series(Float64Bounds(c));
    Series<Float64Bounds> range_series=fn.series(r);

    //std::cerr<<"c="<<c<<" r="<<r<<" r-c="<<r-c<<" e="<<mag(r-c)<<"\n";
    //std::cerr<<"cs[d]="<<centre_series[d]<<" rs[d]="<<range_series[d]<<"\n";
    //std::cerr<<"cs="<<centre_series<<"\nrs="<<range_series<<"\n";
    Float64Error truncation_error=mag(range_series[d]-centre_series[d])*pow(mag(r-c),d);
    //std::cerr<<"te="<<truncation_error<<"\n";
    if(truncation_error.raw()>TRUNCATION_ERROR) {
        ARIADNE_WARN("Truncation error estimate "<<truncation_error
                 <<" is greater than maximum allowable truncation error "<<TRUNCATION_ERROR<<"\n");
    }

    A x=tm-c;
    A res(tm.argument_size(),tm.accuracy_ptr());
    res+=centre_series[d];
    for(Nat i=0; i!=d; ++i) {
        res=centre_series[d-i-1]+x*res;
        res.sweep(eps);
    }
    res+=Float64Bounds(-truncation_error,+truncation_error);
    return res;
}

template<class PR> FloatError<PR> error_bound(FloatBounds<PR> const& b, FloatValue<PR> const& c) {
    return FloatError<PR>(max(b.upper()-c,c-b.lower()));
}

template<class PR> FloatError<PR> error_bound(FloatBounds<PR> const& b, FloatBounds<PR> const& c) {
    return FloatError<PR>(max(b.upper()-c.lower(),c.upper()-b.lower()));
}

// Compose using the Taylor formula with a constant truncation error. This method
// is usually better than _compose1 since there is no blow-up of the trunction
// error. This method is better than _compose2 since the truncation error is
// assumed at the ends of the intervals
template<class A> EnableIfNormedAlgebra<A> _compose3(const AnalyticFunction& fn, const A& tm, Float64 eps)
{
    static const Nat DEGREE=20;
    static const Float64 TRUNCATION_ERROR=1e-8;
    Nat d=DEGREE;
    Float64Value c=tm.value();
    Float64Bounds r=tm.range();
    Series<Float64Bounds> centre_series=fn.series(Float64Bounds(c));
    Series<Float64Bounds> range_series=fn.series(r);

    //std::cerr<<"c="<<c<<" r="<<r<<" r-c="<<r-c<<" e="<<mag(r-c)<<"\n";
    //std::cerr<<"cs[d]="<<centre_series[d]<<" rs[d]="<<range_series[d]<<"\n";
    //std::cerr<<"cs="<<centre_series<<"\nrs="<<range_series<<"\n";
    Float64Error se=error_bound(range_series[d],centre_series[d]);
    Float64Error e=error_bound(r,c);
    Float64Error p=pow(e,d);
    //std::cerr<<"se="<<se<<" e="<<e<<" p="<<p<<std::endl;
    // FIXME: Here we assume the dth derivative of f is monotone increasing
    Float64 truncation_error=(se*p).raw();
    //std::cerr<<"te="<<truncation_error<<"\n";
    if(truncation_error>TRUNCATION_ERROR) {
        ARIADNE_WARN("Truncation error estimate "<<truncation_error
                 <<" is greater than maximum allowable truncation error "<<TRUNCATION_ERROR<<"\n");
    }

    A x=tm;
    A res(tm.argument_size(),tm.accuracy_ptr());
    res+=centre_series[d];
    for(Nat i=0; i!=d; ++i) {
        res=centre_series[d-i-1]+x*res;
        //res.sweep(eps);
    }
    res+=Float64Bounds(-truncation_error,+truncation_error);
    return res;
}


template<class A> EnableIfNormedAlgebra<A> _compose(const AnalyticFunction& fn, const A& tm, Float64 eps)
{
    return _compose3(fn,tm,eps);
}



///////////////////////////////////////////////////////////////////////////////

// Algebraic and trancendental functions
//   singleton domain (rec,sqrt,log,tan)
//   unbounded domain (exp,sin,cos)

namespace {
inline Int pow2(Nat k) { return 1<<k; }
inline Int powm1(Nat k) { return (k%2) ? -1 : +1; }
double rec_fac_up(Nat n) { Float64::set_rounding_upward(); double r=1; for(Nat i=1; i<=n; ++i) { r/=i; } return r; }
}


template<class A> A NormedAlgebraOperations<A>::_sqrt(const A& x)
{
    typedef typename A::NumericType X;

    // Use a special routine to minimise errors
    // Given range [rl,ru], rescale by constant a such that rl/a=1-d; ru/a=1+d
    auto tol=cast_exact(x.tolerance());
    auto avg=cast_exact(x.average());
    auto rad=cast_exact(x.radius());

    if(avg<=rad) {
        ARIADNE_THROW(DomainException,"log(A x)","x="<<x<<"\n");
    }

    Float64Error eps=mag(rad/avg);
    ARIADNE_DEBUG_ASSERT(decide(eps<1));

    Series<X> sqrt_series=Series<X>::sqrt(X(1));
    Nat d=integer_cast<Int>((log((1-eps)*tol)/log(eps)+1));

    auto trunc_err=pow(eps,d)/cast_positive(1-eps)*mag(sqrt_series[d]);
    ARIADNE_DEBUG_ASSERT(0<=trunc_err.raw());

    A y=x/avg-1;
    A z=x.create();
    z+=sqrt_series[d-1];
    for(Nat i=0; i!=d; ++i) {
        z=sqrt_series[d-i-1] + z * y;
    }
    z+=z.create_ball(trunc_err);
    z*=sqrt(avg);
    return z;
}

template<class A> A NormedAlgebraOperations<A>::_rec(const A& x)
{
    typedef typename A::NumericType X;
    // Use a special routine to minimise errors
    // Given range [rl,ru], rescale by constant a such that rl/a=1-d; ru/a=1+d
    auto tol=cast_exact(x.tolerance());
    auto avg=cast_exact(x.average());
    auto rad=cast_exact(x.radius());

    if(decide(rad>=abs(avg))) {
        ARIADNE_THROW(DivideByZeroException,"rec(A x)","x="<<x<<", avg="<<avg<<", rad="<<rad<<"\n");
    }

    auto eps=mag(rad/avg);
<<<<<<< HEAD
    ARIADNE_DEBUG_ASSERT(decide(eps<1));

=======
    ARIADNE_DEBUG_ASSERT(eps<1);
>>>>>>> 1a05ef39
    // Compute the degree and truncation error
    Nat d=integer_cast<Nat>((log((1-eps)*tol)/log(eps))+1);
    auto te=pow(eps,d)/cast_positive(1-eps);

    A y=1-x/avg;
    A z=x.create();
    z+=(d%2?-1:+1);
    for(Nat i=0; i!=d; ++i) {
        z=1 + z * y;
    }

    z+=z.create_ball(te);
    z/=avg;
    return z;
}

template<class A> A NormedAlgebraOperations<A>::_log(const A& x)
{
    typedef typename A::NumericType X;
    // Use a special routine to minimise errors
    // Given range [rl,ru], rescale by constant a such that rl/a=1-d; ru/a=1+d
    auto tol=cast_exact(x.tolerance());
    auto avg=cast_exact(x.average());
    auto rad=cast_exact(x.radius());

    if(avg<=rad) {
        ARIADNE_THROW(DomainException,"log(A x)","x="<<x<<"\n");
    }

    auto eps=mag(rad/avg);
    ARIADNE_DEBUG_ASSERT(decide(eps<1));

    Nat d=integer_cast<Nat>((log((1-eps)*tol)/log(eps)+1));
    auto trunc_err=pow(eps,d)/cast_positive(1-eps)/d;

    A y=x/avg-X(1);
    A z=x.create();
    z+=X(d%2?-1:+1)/d;
    for(Nat i=1; i!=d; ++i) {
        z=X((d-i)%2?+1:-1)/(d-i) + z * y;
    }
    z=z*y;

    z+=z.create_ball(trunc_err);
    z+=log(numeric_cast<X>(avg));
    return z;
}

// Use special code to utilise exp(ax+b)=exp(x)^a*exp(b)
template<class A> A NormedAlgebraOperations<A>::_exp(const A& x)
{
    typedef typename A::NumericType X;

    auto avg=x.average();
    auto rad=x.radius();
    auto tol = cast_exact(x.tolerance());

    // Scale to unit interval
    Nat sfp=0; // A number such that 2^sfp>rad(x.range())
    while(decide(Float64Value(two_exp(sfp))<rad)) { ++sfp; }
    Float64Value sf=two_exp(sfp);
    A y = (x-avg)/sf;
    auto yrad=rad*mag(sf);

    // Find the required degree
    Nat deg = 0;
    auto trunc_err=pow(yrad,0u);
    trunc_err*=2u;
    do {
        ++deg;
        trunc_err=pow(yrad,deg)*mag(rec(Factorial(deg))*(deg+1u)/deg);
    } while(decide(trunc_err>tol));

    A z=x.create_constant(1);
    for(Nat i=0; i!=deg; ++i) {
        z/=(deg-i);
        z=y*z+1;
    }
    z+=z.create_ball(trunc_err);

    // Square r a total of sfp times
    for(Nat i=0; i!=sfp; ++i) {
        z=z*z;
    }

    // Multiply by exp(xv)
    z*=exp(avg);

    return z;
}

// Use special code to utilise sin(x+2pi)=sin(x)
// and that the power series is of the form x*f(x^2)
template<class A> A NormedAlgebraOperations<A>::_sin(const A& x)
{
    typedef typename A::NumericType X;
    Real const& pi=Ariadne::pi;
    // FIXME: Truncation error may be incorrect

    auto tol = cast_exact(x.tolerance());
    auto avg=x.average();
    auto rad=x.radius();
    auto rng=avg.pm(rad);
    Int n=integer_cast<Int>( round(avg/pi) );

    A y=x-(2*n)*pi;

    A s=sqr(y);

    // Find the required degree
    Nat deg = 0;
    auto trunc_err=pow(rad,0u)*2u;
    do {
        ++deg;
        trunc_err=pow(rad,deg)*mag(rec(Factorial(deg))*(deg+1u)/deg);
    } while(decide(trunc_err>tol));

    // Compute x(1-y/6+y^2/120-y^3/5040+... = x(1-y/6*(1-y/20*(1-y/42*...)
    A z=x.create_constant(1);
    for(Int i=0; i!=deg; ++i) {
        z/=X(-Int(2*(deg-i)*(2*(deg-i)+1)));
        z*=s;
        z+=1;
    }
    z=y*z;

    z+=z.create_ball(trunc_err);

    return z;
}

// Use special code to utilise sin(x+2pi)=sin(x)
// and that the power series is of the form f(x^2)
template<class A> A NormedAlgebraOperations<A>::_cos(const A& x)
{
    typedef typename A::NumericType X;

    auto tol = cast_exact(x.tolerance());
    auto avg=x.average();
    auto rad=x.radius();

    Float64 two_pi_approx=2*Float64::pi(Precision64());
    Int n=integer_cast<Int>( round(avg/pi) );

    A y=x-(2*n)*pi;

    A s=sqr(y);

    // Find the required degree
    Nat deg = 0;
    auto trunc_err=pow(rad,0u)*2u;
    do {
        ++deg;
        trunc_err=pow(rad,deg)*mag(rec(Factorial(deg))*(deg+1)/deg);
    } while(decide(trunc_err>tol));

    // Compute 1-y/2+y^2/24-y^3/720+... = (1-y/2*(1-y/12*(1-y/30*...)
    A z=x.create_constant(1);
    for(Int i=0; i!=deg; ++i) {
        z/=X(-Int(2*(deg-i)*(2*(deg-i)-1)));
        z*=s;
        z+=1;
    }

    z+=z.create_ball(trunc_err);

    return z;
}

template<class A> A NormedAlgebraOperations<A>::_tan(const A& x)
{
    return sin(x)*rec(cos(x));
}

template<class A> A NormedAlgebraOperations<A>::_asin(const A& x)
{
    ARIADNE_NOT_IMPLEMENTED;
/*
    static const Nat DEG=18;
    typedef typename A::NumericType X;
    Float64 xavg = x.average();
    Float64 xrad = x.radius();
    Float64Bounds xrng = xavg + Float64Bounds(-xrad,+xrad);
    return compose(TaylorSeries(DEG,&Series<X>::asin,xavg,xrng),x);
*/
}

template<class A> A NormedAlgebraOperations<A>::_acos(const A& x)
{
    ARIADNE_NOT_IMPLEMENTED;
/*
    static const Nat DEG=18;
    typedef typename A::NumericType X;
    Float64 xavg = x.average();
    Float64 xrad = x.radius();
    Float64Bounds xrng = xavg + Float64Bounds(-xrad,+xrad);
    return compose(TaylorSeries(DEG,&Series<X>::acos,xavg,xrng),x);
*/
}

template<class A> A NormedAlgebraOperations<A>::_atan(const A& x)
{
    ARIADNE_NOT_IMPLEMENTED;
/*
    static const Nat DEG=18;
    typedef typename A::NumericType X;
    Float64 xavg = x.average();
    Float64 xrad = x.radius();
    Float64Bounds xrng = xavg + Float64Bounds(-xrad,+xrad);
    return compose(TaylorSeries(DEG,&Series<X>::atan,xavg,xrng),x);
*/
}


} // namespace Ariadne<|MERGE_RESOLUTION|>--- conflicted
+++ resolved
@@ -270,12 +270,8 @@
     }
 
     auto eps=mag(rad/avg);
-<<<<<<< HEAD
     ARIADNE_DEBUG_ASSERT(decide(eps<1));
 
-=======
-    ARIADNE_DEBUG_ASSERT(eps<1);
->>>>>>> 1a05ef39
     // Compute the degree and truncation error
     Nat d=integer_cast<Nat>((log((1-eps)*tol)/log(eps))+1);
     auto te=pow(eps,d)/cast_positive(1-eps);
