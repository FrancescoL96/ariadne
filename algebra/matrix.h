/***************************************************************************
 *            algebra/matrix.h
 *
 *  Copyright 2013-14  Pieter Collins
 *
 ****************************************************************************/

/*
 *  This program is free software; you can redistribute it and/or modify
 *  it under the terms of the GNU General Public License as published by
 *  the Free Software Foundation; either version 2 of the License, or
 *  (at your option) any later version.
 *
 *  This program is distributed in the hope that it will be useful,
 *  but WITHOUT ANY WARRANTY; without even the implied warranty of
 *  MERCHANTABILITY or FITNESS FOR A PARTICULAR PURPOSE.  See the
 *  GNU Library General Public License for more details.
 *
 *  You should have received a copy of the GNU General Public License
 *  along with this program; if not, write to the Free Software
 *  Foundation, Inc., 59 Temple Place - Suite 330, Boston, MA 02111-1307, USA.
 */

/*! \file algebra/matrix.h
 *  \brief
 */



#ifndef ARIADNE_MATRIX_H
#define ARIADNE_MATRIX_H

#include <initializer_list>

#include "vector.h"

namespace Ariadne {

template<class T> using InitializerList = InitializerList<T>;

/************ Matrix *********************************************************/

template<class X> class Vector;
template<class X> class Covector;

template<class X> class Matrix;
template<class M> class MatrixRow;
template<class M> class MatrixColumn;
template<class X1, class X2> struct MatrixMatrixProduct;
template<class X1, class X2> struct MatrixVectorProduct;

class PivotMatrix;
template<class X> class PLUMatrix;

class SingularMatrixException { };


template<class M> struct MatrixExpression { const M& operator()() const { return static_cast<const M&>(*this); } };
template<class M> struct MatrixContainer : public MatrixExpression<M> { };

//! \ingroup LinearAlgebraSubModule
//! \brief Matrices over some type \a X.
template<class X> class Matrix
    : public MatrixContainer<Matrix<X>>
{
    X _zero;
    SizeType _rs;
    SizeType _cs;
    Array<X> _ary;
  public:
    typedef X ScalarType;
    typedef X ValueType;
  public:

    //@{
    //! \name Constructors

    //! Destructor
    ~Matrix();

    //! Default constructor makes a \f$0\times0\f$ matrix.
    Matrix();

    //! Construct a matrix with \a m rows and \a n columns with values uninitialised.
    Matrix(SizeType m, SizeType n, Uninitialised);

    //! Construct a matrix with \a r rows and \a c columns with values initialised to zero.
    Matrix(SizeType m, SizeType n);

    //! Construct a matrix with \a r rows and \a c columns with values initialised to \a x.
    Matrix(SizeType m, SizeType n, const X& x);

    //! Construct a matrix with \a r rows and \a c columns, with values initialised from the C-style Array beginning at \a ptr in row-major format. The value in the \a i<sup>th</sup> row and \a j<sup>th</sup> column of the resulting matrix is \a ptr[i*c+j].
    Matrix(SizeType m, SizeType n, const X* p);

    //! Construct a matrix using initializer lists.
    Matrix(InitializerList<InitializerList<X>> lst);

    //! Construct a matrix as a linear map from functionals.
    Matrix(Vector<Covector<X>>);

    //@{
    //! \name Static constructors

    //! \brief The zero matrix with \a r rows and \a c columns.
    static Matrix<X> zero(SizeType m, SizeType n);
    //! \brief The itentity matrix with \a n rows and \a n columns.
    static Matrix<X> identity(SizeType n);
    //@}

    template<class M, EnableIf<And<IsMatrixExpression<M>,IsConvertible<typename M::ScalarType,X>>> =dummy>
        Matrix(const M& A);
    template<class M, EnableIf<And<IsMatrixExpression<M>,IsConvertible<typename M::ScalarType,X>>> =dummy>
        Matrix<X>& operator=(const M& A);
    template<class M, EnableIf<And<IsMatrixExpression<M>,IsConstructible<X,typename M::ScalarType>,Not<IsConvertible<typename M::ScalarType,X>>>> =dummy>
        explicit Matrix(const M& A);

    template<class M> Matrix<X>& operator+=(const M& A);

    //! \brief The number of rows of the matrix.
    SizeType row_size() const;
    //! \brief The number of columns of the matrix.
    SizeType column_size() const;
    //! \brief Resize to an \a m by \a n matrix.
    Void resize(SizeType m, SizeType n);
    //! \brief Get the value stored in the \a i<sup>th</sup> row and \a j<sup>th</sup> column.
    X& at(SizeType i, SizeType j);
    const X& at(SizeType i, SizeType j) const;
    //! \brief Get the value stored in the \a i<sup>th</sup> row and \a j<sup>th</sup> column.
    const X& get(SizeType i, SizeType j) const ;
    //! \brief Set the value stored in the \a i<sup>th</sup> row and \a j<sup>th</sup> column to \a x.
    Void set(SizeType i, SizeType j, const X& x);
    //! \brief A pointer to the first element of the data storage.
    const X* begin() const;

#ifdef DOXYGEN
    //! \brief C-style subscripting operator.
    X& operator[][](SizeType i, SizeType j);
    //! \brief C-style constant subscripting operator.
    const X& operator[][](SizeType i, SizeType j) const;
#else
    MatrixRow<const Matrix<X>> operator[](SizeType i) const;
    MatrixRow<Matrix<X>> operator[](SizeType i);
#endif
    //! \brief The zero element of the field/algebra of the matrix.
    X zero_element() const;
  public:
    static Matrix<X> _mul(const Matrix<X>& A1, const Matrix<X>& A2);
  private:
    Void _check_data_access(SizeType i, SizeType j) const;
    OutputStream& write(OutputStream& os) const;
    InputStream& read(InputStream& is);

    template<class T> friend OutputStream& operator<<(OutputStream& os, Matrix<T>const& A);
    template<class T> friend InputStream& operator>>(InputStream& is, Matrix<T>& A);
};

template<class X> struct IsMatrix<Matrix<X>> : True { };
template<class X> struct IsMatrixExpression<Matrix<X>> : True { };

template<class X1, class X2, EnableIf<IsScalar<X1>> =dummy> Matrix<ProductType<X1,X2>> operator*(X1 const& s, Matrix<X2> const& A);
template<class X1, class X2, EnableIf<IsScalar<X2>> =dummy> Matrix<ProductType<X1,X2>> operator*(Matrix<X1> const& A, X2 const& s);
template<class X1, class X2, EnableIf<IsScalar<X2>> =dummy> Matrix<QuotientType<X1,X2>> operator/(Matrix<X1> const& A, X2 const& s);

template<class X> Matrix<X> operator+(Matrix<X> A);
template<class X> Matrix<X> operator-(Matrix<X> A);
template<class X1, class X2> Matrix<SumType<X1,X2>> operator+(Matrix<X1> const& A1, Matrix<X2> const& A2);
template<class X1, class X2> Matrix<DifferenceType<X1,X2>> operator-(Matrix<X1> const& A1, Matrix<X2> const& A2);
template<class X1, class X2> Matrix<ArithmeticType<X1,X2>> operator*(Matrix<X1> const& A1, Matrix<X2> const& A2);
template<class X1, class X2> Vector<ArithmeticType<X1,X2>> operator*(Matrix<X1> const& A1, Vector<X2> const& v2);
template<class X1, class X2> Covector<ArithmeticType<X1,X2>> operator*(Covector<X1> const& u1, Matrix<X2> const& A2);
template<class X1, class X2> Matrix<ProductType<X1,X2>> operator*(Vector<X1> const& v1, Covector<X2> const& u2);

template<class X1, class X2> decltype(declval<X1>()==declval<X2>()) operator==(Matrix<X1> const& A1, Matrix<X2> const& A2);

template<class M1, class M2, EnableIf<And<IsMatrixExpression<M1>,IsMatrixExpression<M2>>> =dummy>
auto operator==(M1 const& A1, M2 const& A2) -> decltype(declval<ScalarType<M1>>()==declval<ScalarType<M2>>());

template<class X> OutputStream& operator<<(OutputStream& os, Matrix<X> const& A);
template<class M, EnableIf<IsMatrixExpression<M>> =dummy> OutputStream& operator<<(OutputStream& os, M const& A);

/************ Combinatorial Matrices *********************************************************/

struct PivotMatrix {
    Array<SizeType> _ary;
    PivotMatrix(SizeType n=0u) : _ary(n) {
        for(SizeType i=0; i!=n; ++i) { _ary[i]=i; } }
    SizeType size() const { return _ary.size(); }
    SizeType const& operator[](SizeType i) const { return _ary[i]; }
    SizeType& operator[](SizeType i) { return _ary[i]; }
    template<class X> operator Matrix<X> () const;
};
OutputStream& operator<<(OutputStream& os, const PivotMatrix& pv);
template<class X> Vector<X> operator*(PivotMatrix, Vector<X>);
template<class X> Matrix<X> operator*(PivotMatrix, Matrix<X>);

template<class X> struct PLUMatrix {
    PivotMatrix P; Matrix<X> LU;
};

template<class X> struct QRMatrix {
    Matrix<X> Q; Matrix<X> R;
};


/************ Matrix expressions *********************************************************/

template<class M> class MatrixRow {
    M& _A; SizeType _i;
  public:
    typedef typename M::ScalarType ScalarType;
    MatrixRow(M& A, SizeType i) : _A(A), _i(i) { }
    SizeType size() const { return _A.column_size(); }
    auto zero_element() const -> decltype(_A.zero_element()) { return _A.zero_element(); }
    auto operator[](SizeType j) -> decltype(_A.at(_i,j)) { return _A.at(_i,j); }
    MatrixRow<M>& operator=(Covector<ScalarType> const& u) { for(SizeType j=0; j!=u.size(); ++j) { _A.set(_i,j,u[j]); } }
};
template<class M> struct IsCovectorExpression<MatrixRow<M>> : True { };

template<class M> class MatrixColumn {
    M& _A; SizeType _j;
  public:
    typedef typename M::ScalarType ScalarType;
    MatrixColumn(M& A, SizeType j) : _A(A), _j(j) { }
    SizeType size() const { return _A.row_size(); }
    auto zero_element() const -> decltype(_A.zero_element()) { return _A.zero_element(); }
    auto operator[](SizeType i) -> decltype(_A.at(i,_j)) { return _A->at(i,_j); }
    operator Vector<ScalarType> () const {
        Vector<ScalarType> r(size(),zero_element()); for(SizeType i=0; i!=size(); ++i) { r[i]=_A.at(i,_j); } return r; }
};
template<class M> struct IsVectorExpression<MatrixColumn<M>> : True { };

template<class M> struct MatrixTranspose {
    M const& _AT;
  public:
    typedef typename M::ScalarType ScalarType;
    MatrixTranspose(M const& AT) : _AT(AT) { }
    SizeType row_size() const { return _AT.column_size(); }
    SizeType column_size() const { return _AT.row_size(); }
    ScalarType zero_element() const { return _AT.zero_element(); }
    ScalarType const& at(SizeType i, SizeType j) const { return _AT.at(j,i); }
    ScalarType const& get(SizeType i, SizeType j) const { return _AT.at(j,i); }
};
template<class M> struct IsMatrixExpression<MatrixTranspose<M>> : True { };
template<class M> using Transpose = MatrixTranspose<M>;

template<class M1, class M2> struct MatrixMatrixProduct {
    typedef ArithmeticType<typename M1::ScalarType,typename M2::ScalarType> ScalarType;
    M1 const& _A1; M2 const& _A2;
    MatrixMatrixProduct(M1 const& A1, M2 const& A2) : _A1(A1), _A2(A2) { }
    SizeType row_size() const { return _A1.row_size(); }
    SizeType column_size() const { return _A2.column_size(); }
    ScalarType zero_element() const { return _A1.zero_element()*_A2.zero_element(); }
    ScalarType at(SizeType i, SizeType j) const { ScalarType r=this->zero_element();
        for(SizeType k=0; k!=_A1.row_size(); ++k) { r+=_A1.at(i,k)*_A2.at(k,j); } return std::move(r); }
};
template<class M1,class M2> struct IsMatrixExpression<MatrixMatrixProduct<M1,M2>> : True { };

template<class M1, class V2> struct MatrixVectorProduct {
   typedef ArithmeticType<typename M1::ScalarType,typename V2::ScalarType> ScalarType;
     M1 const& _A1; V2 const& _v2;
    MatrixVectorProduct(M1 const& A1, V2 const& v2) : _A1(A1), _v2(v2) { }
    SizeType size() const { return _A1.row_size(); }
    ScalarType zero_element() const { return _A1.zero_element()*_v2.zero_element(); }
    ScalarType operator[](SizeType i) const { ScalarType r=this->zero_element();
        for(SizeType j=0; j!=_v2.size(); ++j) { r+=_A1.at(i,j)*_v2.at(j); } return std::move(r); }
};
template<class M1,class V2> struct IsVectorExpression<MatrixVectorProduct<M1,V2>> : True { };

template<class M1, class X2> struct MatrixScalarQuotient {
    typedef QuotientType<typename M1::ScalarType,X2> ScalarType;
    const M1& _a1; const X2& _x2;
    MatrixScalarQuotient(const M1& a1, const X2& x2) : _a1(a1), _x2(x2) { }
    SizeType row_size() const { return _a1.row_size(); }
    SizeType column_size() const { return _a1.column_size(); }
    auto at(SizeType i, SizeType j) const -> decltype(_a1.at(i,j)/_x2) { return _a1.at(i,j)/_x2; }
};
template<class M1, class X2> struct IsMatrixExpression<MatrixScalarQuotient<M1,X2>> : True { };

template<class M> struct MatrixContainerRange
    : public MatrixContainer< MatrixContainerRange<M> >
{
    typedef typename M::ScalarType ScalarType;
    M& _A; Range _rng1; Range _rng2;
    MatrixContainerRange(M& A, Range rng1, Range rng2) : _A(A), _rng1(rng1), _rng2(rng2) { }
    SizeType row_size() const { return _rng1.size(); }
    SizeType column_size() const { return _rng2.size(); }
    ScalarType get(SizeType i, SizeType j) const { return _A.get(i+_rng1.start(),j+_rng2.start()); }
    Void set(SizeType i, SizeType j, const ScalarType& x) { _A.set(i+_rng1.start(),j+_rng2.start(),x); }
    template<class ME> MatrixContainerRange<M>& operator=(const MatrixExpression<ME>& Ae) {
        ARIADNE_PRECONDITION(this->row_size()==Ae().row_size() && this->column_size()==Ae().column_size());
        for(SizeType i=0; i!=this->row_size(); ++i) { for(SizeType j=0; j!=this->column_size(); ++j) { this->set(i,j,Ae().get(i,j)); } }
        return *this; }
    ScalarType zero_element() const { return _A.zero_element(); }
};
template<class M> struct IsMatrix<MatrixContainerRange<M>> : True { };
template<class M> struct IsMatrixExpression<MatrixContainerRange<M>> : True { };

template<class M> struct MatrixRange
    : public MatrixExpression< MatrixRange<M> >
{
    typedef typename M::ScalarType ScalarType;
    const M& _A; Range _rng1; Range _rng2;
    MatrixRange(const M& A, Range rng1, Range rng2) : _A(A), _rng1(rng1), _rng2(rng2) { }
    SizeType row_size() const { return _rng1.size(); }
    SizeType column_size() const { return _rng2.size(); }
    ScalarType get(SizeType i, SizeType j) const { return _A.get(i+_rng1.start(),j+_rng2.start()); }
    ScalarType zero_element() const { return _A.zero_element(); }
};
template<class M> struct IsMatrixExpression<MatrixRange<M>> : True { };

/* Dispatching Matrix expression template operators

template<class M1, class M2, EnableIf<And<IsMatrixExpression<M1>,IsMatrixExpression<M2>>>> inline
auto operator==(M1 const& A1, M2 const& A2) -> decltype(declval<ScalarType<M1>>()==declval<ScalarType<M2>>()) {
    typedef ScalarType<M1> X1;typedef ScalarType<M2> X2; return Matrix<X1>(A1)==Matrix<X2>(A2); }


template<class M, EnableIf<IsMatrix<M>> =dummy> inline
MatrixScalarQuotient<M,typename M::ScalarType> operator/(const M& A1, typename M::ScalarType const& x2) {
    return MatrixScalarQuotient<M,typename M::ScalarType>(A1,x2); }

<<<<<<< HEAD
=======
template<class M1, class X2> struct MatrixScalarQuotient
    : public MatrixExpression< MatrixScalarQuotient<M1,X2> >
{
    typedef typename Arithmetic<typename M1::ValueType, X2>::ResultType ValueType;
    const M1& _A1; const X2& _x2;
    MatrixScalarQuotient(const M1& A1, const X2& x2) : _A1(A1), _x2(x2) { }
    size_t row_size() const { return _A1.row_size(); }
    size_t column_size() const { return _A1.column_size(); }
    ValueType get(size_t i,size_t j) const { return _A1.get(i,j)/_x2; }
};
>>>>>>> dee10e8e

template<class X1, class X2> inline MatrixVectorProduct<X1,X2> operator*(Matrix<X1> const& A1, Vector<X2> const& v2) {
    return MatrixVectorProduct<X1,X2>(A1,v2);
}

template<class X1, class V2, EnableIf<IsVectorExpression<V2>> =dummy> inline MatrixVectorProduct<X1,ScalarType<V2>> operator*(Matrix<X1> const& A1, V2 const& v2) {
    typedef typename V2::ScalarType X2; return MatrixVectorProduct<X1,X2>(A1,Vector<X2>(v2));
}

*/

/************ Matrix inline *********************************************************/

template<class X> inline Matrix<X>::~Matrix()
{
}

template<class X> inline Matrix<X>::Matrix()
    : _zero(), _rs(0), _cs(0), _ary() {
}

template<class X> Matrix<X>::Matrix(SizeType m, SizeType n)
    : _zero(), _rs(m), _cs(n), _ary(m*n) {
}

template<class X> Matrix<X>::Matrix(SizeType m, SizeType n, const X& x)
    : _zero(create_zero(x)), _rs(m), _cs(n), _ary(m*n,x) {
}

template<class X> inline Void Matrix<X>::_check_data_access(SizeType i, SizeType j) const {
    ARIADNE_PRECONDITION_MSG(i<this->row_size()&&j<this->column_size(),"A="<<*this<<" i="<<i<<" j="<<j);
}

template<class X> inline MatrixRow<const Matrix<X>> Matrix<X>::operator[](SizeType i) const {
    return MatrixRow<const Matrix<X>>(*this,i);
}

template<class X> inline MatrixRow<Matrix<X>> Matrix<X>::operator[](SizeType i) {
    return MatrixRow<Matrix<X>>(*this,i);
}

template<class X> inline SizeType Matrix<X>::row_size() const {
    return this->_rs;
}

template<class X> inline SizeType Matrix<X>::column_size() const {
    return this->_cs;
}

template<class X> inline const X& Matrix<X>::at(SizeType i, SizeType j) const {
    this->_check_data_access(i,j); return this->_ary[i*this->_cs+j];
}

template<class X> inline X& Matrix<X>::at(SizeType i, SizeType j) {
    this->_check_data_access(i,j); return this->_ary[i*this->_cs+j];
}

template<class X> inline Void Matrix<X>::set(SizeType i, SizeType j, const X& c) {
    this->_ary[i*this->_cs+j]=c;
}

template<class X> inline const X& Matrix<X>::get(SizeType i, SizeType j) const {
    return this->_ary[i*this->_cs+j];
}

template<class X> inline const X* Matrix<X>::begin() const {
    return this->_ary.begin();
}

template<class X> inline OutputStream& operator<<(OutputStream& os, Matrix<X> const& A) {
    A.write(os); return os;
}

template<class X> inline InputStream& operator>>(InputStream& is, Matrix<X>& A) {
    A.read(is); return is;
}

template<class X> OutputStream& Matrix<X>::write(OutputStream& os) const {
    const Matrix<X>& A=*this;
    if(A.row_size()==0 || A.column_size()==0) { os << "["; }
    for(SizeType i=0; i!=A.row_size(); ++i) {
        for(SizeType j=0; j!=A.column_size(); ++j) {
            os << (j==0 ? (i==0 ? "[" : "; ") : ",") << A.at(i,j); } }
    return os << "]";
}



template<class M> inline MatrixRange<M> project(const MatrixExpression<M>& Ae, Range rw_rng, Range cl_rng) {
    return MatrixRange<M>(Ae(),rw_rng,cl_rng);
}

template<class X> inline MatrixContainerRange< Matrix<X> > project(Matrix<X>& A, Range rw_rng, Range cl_rng) {
    return MatrixContainerRange< Matrix<X> >(A,rw_rng,cl_rng);
}

template<class M> inline MatrixColumn<const M> column(const M& A, SizeType j) {
    return MatrixColumn<const M>(A,j);
}

template<class M> inline MatrixRow<const M> row(const M& A, SizeType j) {
    return MatrixRow<const M>(A,j);
}



#ifdef ARIADNE_UNDEF
template<class X> Matrix<X>& Matrix<X>::operator=(const MatrixMatrixProduct<X,X>& A1mulA2) {
    Matrix<X> const& A1=A1mulA2._a1;
    Matrix<X> const& A2=A1mulA2._a2;
    if(this==&A1 || this==&A2) {
        Matrix<X> A0(A1.row_size(),A2.column_size());
        _mul_assign(A0,A1,A2);
        *this = std::move(A0);
    } else {
        Matrix<X>& A0=*this;
        A0.resize(A1.row_size(),A2.column_size());
        _mul_assign(A0,A1,A2);
    }
    return *this;
}
#endif

template<class X> template<class M, EnableIf<And<IsMatrixExpression<M>,IsConvertible<typename M::ScalarType,X>>>> Matrix<X>::Matrix(const M& A)
    : Matrix(A.row_size(),A.column_size(),A.zero_element())
{
    this->operator=(A);
}

template<class X> template<class M, EnableIf<And<IsMatrixExpression<M>,IsConstructible<X,typename M::ScalarType>,Not<IsConvertible<typename M::ScalarType,X>>>>>
Matrix<X>::Matrix(const M& A) : Matrix(A.row_size(),A.column_size(),X(A.zero_element()))
{
    this->resize(A.row_size(),A.column_size());
    for(SizeType i=0; i!=this->row_size(); ++i) {
        for(SizeType j=0; j!=this->column_size(); ++j) {
            this->at(i,j)=X(A.get(i,j));
        }
    }
}


template<class X> template<class M, EnableIf<And<IsMatrixExpression<M>,IsConvertible<typename M::ScalarType,X>>>> Matrix<X>& Matrix<X>::operator=(const M& A) {
    this->resize(A.row_size(),A.column_size());
    for(SizeType i=0; i!=this->row_size(); ++i) {
        for(SizeType j=0; j!=this->column_size(); ++j) {
            this->at(i,j)=A.get(i,j);
        }
    }
    return *this;
}

template<class M, EnableIf<IsMatrixExpression<M>>> inline OutputStream& operator<<(OutputStream& os, const M& A) {
    return os << Matrix<ScalarType<M>>(A); }


template<class X> template<class M> Matrix<X>& Matrix<X>::operator+=(const M& A) {
    for(SizeType i=0; i!=this->row_size(); ++i) {
        for(SizeType j=0; j!=this->column_size(); ++j) {
            this->at(i,j)+=A.get(i,j);
        }
    }
    return *this;
}

template<class X0, class X1, class X2> Void _mul_assign(Matrix<X0>& A0, Matrix<X1> const& A1, Matrix<X2> const& A2) {
    for(SizeType i=0; i!=A0.row_size(); ++i) {
        for(SizeType j=0; j!=A0.column_size(); ++j) {
            A0.at(i,j)=0;
            for(SizeType k=0; k!=A1.column_size(); ++k) {
                A0.at(i,j)+=A1.at(i,k)*A2.at(k,j);
            }
        }
    }
}

template<class X> inline Matrix<X> operator+(Matrix<X> A) {
    return std::move(A);
}

template<class X> inline Matrix<X> operator-(Matrix<X> A) {
    for(SizeType i=0; i!=A.row_size(); ++i) {
        for(SizeType j=0; j!=A.column_size(); ++j) {
            A[i][j]=-A[i][j];
        }
    }
    return std::move(A);
}

template<class X1, class X2> inline Matrix<SumType<X1,X2>> operator+(Matrix<X1> const& A1, Matrix<X2> const& A2) {
    ARIADNE_PRECONDITION(A1.row_size()==A2.row_size());
    ARIADNE_PRECONDITION(A1.column_size()==A2.column_size());
    Matrix<SumType<X1,X2>> R(A1.row_size(),A1.column_size());
    for(SizeType i=0; i!=A1.row_size(); ++i) {
        for(SizeType j=0; j!=A1.column_size(); ++j) {
            R[i][j]=A1[i][j]+A2[i][j];
        }
    }
    return std::move(R);
}

template<class X1, class X2> inline Matrix<DifferenceType<X1,X2>> operator-(Matrix<X1> const& A1, Matrix<X2> const& A2) {
    ARIADNE_PRECONDITION(A1.row_size()==A2.row_size());
    ARIADNE_PRECONDITION(A1.column_size()==A2.column_size());
    Matrix<DifferenceType<X1,X2>> R(A1.row_size(),A1.column_size());
    for(SizeType i=0; i!=A1.row_size(); ++i) {
        for(SizeType j=0; j!=A1.column_size(); ++j) {
            R[i][j]=A1[i][j]-A2[i][j];
        }
    }
    return std::move(R);
}

template<class X1, class X2, EnableIf<IsScalar<X1>>> inline Matrix<ProductType<X1,X2>> operator*(X1 const& s1, Matrix<X2> const& A2) {
    Matrix<ProductType<X1,X2>> R(A2.row_size(),A2.row_size());
    for(SizeType i=0; i!=A2.row_size(); ++i) {
        for(SizeType j=0; j!=A2.column_size(); ++j) {
            R[i][j]=s1*A2[i][j];
        }
    }
    return std::move(R);
}

template<class X1, class X2, EnableIf<IsScalar<X2>>> inline Matrix<ProductType<X1,X2>> operator*(Matrix<X1> const& A1, X2 const& s2) {
    Matrix<ProductType<X1,X2>> R(A1.row_size(),A1.row_size());
    for(SizeType i=0; i!=A1.row_size(); ++i) {
        for(SizeType j=0; j!=A1.column_size(); ++j) {
            R[i][j]=A1[i][j]*s2;
        }
    }
    return std::move(R);
}

template<class X1, class X2,EnableIf<IsScalar<X2>>> inline Matrix<QuotientType<X1,X2>> operator/(Matrix<X1> const& A1, X2 const& s2) {
    Matrix<QuotientType<X1,X2>> R(A1.row_size(),A1.row_size());
    for(SizeType i=0; i!=A1.row_size(); ++i) {
        for(SizeType j=0; j!=A1.column_size(); ++j) {
            R[i][j]=A1[i][j]/s2;
        }
    }
    return std::move(R);
}

//template<class X1, class X2> inline MatrixMatrixProduct<X1,X2> operator*(Matrix<X1> const& A1, Matrix<X2> const& A2) {
//    return MatrixMatrixProduct<X1,X2>(A1,A2); }

template<class X1, class X2> Matrix<ArithmeticType<X1,X2>> operator*(Matrix<X1> const& A1, Matrix<X2> const& A2) {
    typedef ArithmeticType<X1,X2> X0;
    ARIADNE_PRECONDITION(A1.column_size()==A2.row_size());
    Matrix<X0> A0(A1.row_size(), A2.column_size());
    for(SizeType i=0; i!=A0.row_size(); ++i) {
        for(SizeType j=0; j!=A0.column_size(); ++j) {
            for(SizeType k=0; k!=A1.column_size(); ++k) {
                A0.at(i,j)+=A1.at(i,k)*A2.at(k,j);
            }
        }
    }
    return std::move(A0);
}

template<class X1, class X2> Matrix<ArithmeticType<X1,X2>> operator*(Matrix<X1> const& A1, MatrixTranspose<Matrix<X2>> const& A2) {
    typedef ArithmeticType<X1,X2> X0;
    ARIADNE_PRECONDITION(A1.column_size()==A2.row_size());
    Matrix<X0> A0(A1.row_size(), A2.column_size());
    for(SizeType i=0; i!=A0.row_size(); ++i) {
        for(SizeType j=0; j!=A0.column_size(); ++j) {
            for(SizeType k=0; k!=A1.column_size(); ++k) {
                A0.at(i,j)+=A1.at(i,k)*A2.at(k,j);
            }
        }
    }
    return std::move(A0);
}

template<class X1, class X2> Vector<ArithmeticType<X1,X2>> operator*(Matrix<X1> const& A1, Vector<X2> const& v2) {
    typedef ArithmeticType<X1,X2> X0;
    ARIADNE_PRECONDITION(A1.column_size()==v2.size());
    Vector<X0> v0(A1.row_size());
    for(SizeType i=0; i!=v0.size(); ++i) {
        for(SizeType j=0; j!=v2.size(); ++j) {
            v0.at(i)+=A1.at(i,j)*v2.at(j);
        }
    }
    return std::move(v0);
}

template<class X1, class X2> Covector<ArithmeticType<X1,X2>> operator*(Covector<X1> const& u1, Matrix<X2> const& A2) {
    typedef ArithmeticType<X1,X2> X0;
    ARIADNE_PRECONDITION(u1.size()==A2.row_size());
    Covector<X0> u0(A2.column_size());
    for(SizeType j=0; j!=u0.size(); ++j) {
        for(SizeType i=0; i!=u1.size(); ++i) {
            u0.at(j)+=u1.at(i)*A2.at(i,j);
        }
    }
    return std::move(u0);
}

template<class X1, class X2> inline
auto operator==(Matrix<X1> const& A1, Matrix<X2> const& A2) -> decltype(declval<X1>()==declval<X2>()) {
    if(A1.row_size()!=A2.row_size() || A1.column_size()!=A2.column_size()) { return false; }
    decltype(declval<X1>()==declval<X2>()) r=true;
    for(SizeType i=0; i!=A1.row_size(); ++i) {
        for(SizeType j=0; j!=A1.column_size(); ++j) {
            r=r and (A1.at(i,j)==A2.at(i,j));
        }
    }
    return r;
}

template<class X> auto norm(Matrix<X> const& A) -> decltype(abs(declval<X>())+abs(declval<X>()))  {
    typedef decltype(abs(declval<X>())+abs(declval<X>())) R;
    R r=0;
    for(SizeType i=0; i!=A.row_size(); ++i) {
        R s=0;
        for(SizeType j=0; j!=A.column_size(); ++j) {
            s+=abs(A.at(i,j));
        }
        r=max(r,s);
    }
    return r;
}

template<class X> inline Matrix<X>& operator*=(Matrix<X>& A, typename Matrix<X>::ScalarType const& s) {
    for(SizeType i=0; i!=A.row_size(); ++i) {
        for(SizeType j=0; j!=A.column_size(); ++j) {
            A.at(i,j)*=s;
        }
    }
    return A;
}

template<class X> Transpose<Matrix<X>> transpose(const Matrix<X>& A) {
    return Transpose<Matrix<X>>(A);
}

template<class X1,class X2> Matrix<ArithmeticType<X1,X2>> operator*(MatrixTranspose<Matrix<X1>> const& A1, Matrix<X2> A2) {
    Matrix<X1> const& A1T=A1._AT;
    ARIADNE_PRECONDITION(A1T.row_size()==A2.row_size());
    Matrix<ArithmeticType<X1,X2>> A0(A1T.column_size(),A2.column_size());
    for(SizeType i=0; i!=A1T.column_size(); ++i) {
        for(SizeType j=0; j!=A2.column_size(); ++j) {
            for(SizeType k=0; k!=A1T.row_size(); ++k) {
                A0.at(i,j)+=A1T.at(k,i)*A2.at(k,j);
            }
        }
    }
    return std::move(A0);
}

template<class X1, class X2> Vector<ArithmeticType<X1,X2>> operator*(MatrixTranspose<Matrix<X1>> const& A1, Vector<X2> v2) {
    Matrix<X1> const& A1T=A1._AT;
    ARIADNE_PRECONDITION(A1T.row_size()==v2.size());
    Vector<ArithmeticType<X1,X2>> v0(A1T.column_size());
    for(SizeType i=0; i!=v0.size(); ++i) {
        for(SizeType j=0; j!=v2.size(); ++j) {
            v0.at(i)+=A1T.at(j,i)*v2.at(j);
        }
    }
    return std::move(v0);
}

template<class X> Matrix<MidpointType<X>> midpoint(const Matrix<X>&);
template<class X> Matrix<SingletonType<X>> cast_singleton(const Matrix<X>&);


// Invert matrices and solve linear systems
template<class X> Matrix<ArithmeticType<X>> inverse(Matrix<X> const& A);
template<class X1, class X2> Vector<ArithmeticType<X1,X2>> solve(Matrix<X1> const& A, Vector<X2> const& b);
template<class X1, class X2> Matrix<ArithmeticType<X1,X2>> solve(Matrix<X1> const& A, Matrix<X2> const& B);

// Compute the inverse using lower/upper triangular factorization
template<class X> Matrix<X> lu_inverse(const Matrix<X>& A);
template<class X> Matrix<X> lu_solve(const Matrix<X>& A, const Matrix<X>& B);
template<class X> Vector<X> lu_solve(const Matrix<X>& A, const Vector<X>& b);
// Compute the inverse using Gauss-Seidel iteration
template<class X> Matrix<X> gs_inverse(const Matrix<X>& A);
template<class X> Matrix<X> gs_solve(const Matrix<X>& A, const Matrix<X>& B);
template<class X> Vector<X> gs_solve(const Matrix<X>& A, const Vector<X>& b);

// Use Gauss-Seidel iteration hotstarted by iX
template<class X> Vector<X> gs_solve(Matrix<X> const& A, Vector<X> const& b, Vector<X> iX);
template<class X> Void gs_step(Matrix<X> const& A, Vector<X> const& b, Vector<X>& iX);

// Compute an LU decomposition
template<class X> Tuple< PivotMatrix, Matrix<X>, Matrix<X> > triangular_decomposition(const Matrix<X>& A);
// Compute an QR decomposition
template<class X> Tuple< Matrix<X>, Matrix<X> > orthogonal_decomposition(const Matrix<X>& A);

template<class X> using RowNormType = decltype(abs(declval<X>())+abs(declval<X>()));

template<class X> Vector<RowNormType<X>> row_norms(const Matrix<X>& A);
template<class X> Matrix<X> normalise_rows(const Matrix<X>& A);

Tuple< Matrix<ApproximateFloat64>, PivotMatrix> triangular_factor(const Matrix<ApproximateFloat64>& A);
Matrix<ApproximateFloat64> triangular_multiplier(const Matrix<ApproximateFloat64>& A);


inline Matrix<ExactFloat64>& cast_exact(Matrix<ApproximateFloat64>& A) {
    return reinterpret_cast<Matrix<ExactFloat64>&>(A); }

} // namespace Ariadne

#endif<|MERGE_RESOLUTION|>--- conflicted
+++ resolved
@@ -320,20 +320,6 @@
 MatrixScalarQuotient<M,typename M::ScalarType> operator/(const M& A1, typename M::ScalarType const& x2) {
     return MatrixScalarQuotient<M,typename M::ScalarType>(A1,x2); }
 
-<<<<<<< HEAD
-=======
-template<class M1, class X2> struct MatrixScalarQuotient
-    : public MatrixExpression< MatrixScalarQuotient<M1,X2> >
-{
-    typedef typename Arithmetic<typename M1::ValueType, X2>::ResultType ValueType;
-    const M1& _A1; const X2& _x2;
-    MatrixScalarQuotient(const M1& A1, const X2& x2) : _A1(A1), _x2(x2) { }
-    size_t row_size() const { return _A1.row_size(); }
-    size_t column_size() const { return _A1.column_size(); }
-    ValueType get(size_t i,size_t j) const { return _A1.get(i,j)/_x2; }
-};
->>>>>>> dee10e8e
-
 template<class X1, class X2> inline MatrixVectorProduct<X1,X2> operator*(Matrix<X1> const& A1, Vector<X2> const& v2) {
     return MatrixVectorProduct<X1,X2>(A1,v2);
 }
