/***************************************************************************
 *            constraint.h
 *
 *  Copyright 2009  Pieter Collins
 *
 ****************************************************************************/

/*
 *  This program is free software; you can redistribute it and/or modify
 *  it under the terms of the GNU General Public License as published by
 *  the Free Software Foundation; either version 2 of the License, or
 *  (at your option) any later version.
 *
 *  This program is distributed in the hope that it will be useful,
 *  but WITHOUT ANY WARRANTY; without even the implied warranty of
 *  MERCHANTABILITY or FITNESS FOR A PARTICULAR PURPOSE.  See the
 *  GNU Library General Public License for more details.
 *
 *  You should have received a copy of the GNU General Public License
 *  along with this program; if not, write to the Free Software
 *  Foundation, Inc., 59 Temple Place - Suite 330, Boston, MA 02111-1307, USA.
 */

/*! \file constraint.h
 *  \brief Linear and nonlinear constraints.
 */

#ifndef ARIADNE_CONSTRAINT_H
#define ARIADNE_CONSTRAINT_H

#include "numeric/numeric.h"
#include "function/function.h"
#include "utility/metaprogramming.h"

namespace Ariadne {

template<class F, class R>
class Constraint {
  public:
    typedef F FunctionType;
    typedef R BoundType;
    typedef R UpperBoundType;
    typedef decltype(-std::declval<R>()) LowerBoundType;
//    typedef typename IntervalOfType<Real>::Type IntervalBoundsType;
  public:
    Constraint(LowerBoundType const& l, FunctionType const& f, UpperBoundType const& u)
<<<<<<< HEAD
        : _function(f), _lower_bound(l), _upper_bound(u) { ARIADNE_ASSERT(decide(l<=u)); }
=======
        : _function(f), _lower_bound(l), _upper_bound(u) { ARIADNE_ASSERT_MSG(l<=u,"f="<<f<<"\nl="<<l<<", u="<<u); }
>>>>>>> 1a05ef39

    Constraint(FunctionType const& f, BoundType const& x)
        : _function(f), _lower_bound(x), _upper_bound(x) { }

    // FIXME: Should require convertibility of RR to R
    template< class FF, class RR, EnableIf<IsConvertible<FF,F>> =dummy, EnableIf<IsConstructible<R,RR>> =dummy>
    Constraint(const Constraint<FF,RR>& c)
        : _function(static_cast<F>(c.function())), _lower_bound(c.lower_bound()), _upper_bound(c.upper_bound()) { }

    template< class FF, class RR, EnableIf<IsConvertible<FF,F>> =dummy, EnableIf<IsConstructible<R,RR,Precision64>> =dummy>
    Constraint(const RR& l, const FF& f, const RR& u)
        : _function(static_cast<F>(f)), _lower_bound(l,Precision64()), _upper_bound(u,Precision64()) { }

    template< class FF, class RR, EnableIf<IsConvertible<FF,F>> =dummy, EnableIf<IsConstructible<R,RR,Precision64>> =dummy>
    Constraint(const Constraint<FF,RR>& c)
        : _function(static_cast<F>(c.function())), _lower_bound(c.lower_bound(),Precision64()), _upper_bound(c.upper_bound(),Precision64()) { }

    Void set_function(const FunctionType& f) { this->_function = f; }
    FunctionType& function() { return this->_function; }
    FunctionType const& function() const { return this->_function; }
    Nat argument_size() const { return this->_function.argument_size(); }
    LowerBoundType const& lower_bound() const { return this->_lower_bound; }
    UpperBoundType const& upper_bound() const { return this->_upper_bound; }

    // FIXME: This function should not be used as it breaks type safety
    const Interval<Float64Value> bounds() const { Precision64 pr; return cast_exact(Interval<Float64UpperBound>({_lower_bound,pr},{_upper_bound,pr})); }
  private:
    F _function;
    R _lower_bound;
    R _upper_bound;
};

typedef Constraint<RealScalarFunction,Real> RealConstraint;
typedef Constraint<EffectiveScalarFunction,EffectiveNumber> EffectiveConstraint;
typedef Constraint<ValidatedScalarFunction,ValidatedNumber> ValidatedConstraint;
typedef Constraint<ValidatedScalarFunction,ExactNumber> ValidatedExactConstraint;

template<class X, class R> OutputStream& operator<<(OutputStream& os, const Constraint<X,R>& c) {
    return os << c.lower_bound() << "<=" << c.function() << "<=" << c.upper_bound();
}

inline EffectiveConstraint operator<=(const EffectiveNumber& c, const EffectiveScalarFunction& f) {
    return EffectiveConstraint(c,f,infinity);
}

inline EffectiveConstraint operator>=(const EffectiveNumber& c, const EffectiveScalarFunction& f) {
    return EffectiveConstraint(-infinity,f,c);
}

inline EffectiveConstraint operator<=(const EffectiveScalarFunction& f, const EffectiveNumber& c) {
    return EffectiveConstraint(-infinity,f,c);
}

inline EffectiveConstraint operator>=(const EffectiveScalarFunction& f, const EffectiveNumber& c) {
    return EffectiveConstraint(c,f,infinity);
}

inline EffectiveConstraint operator==(const EffectiveScalarFunction& f, const EffectiveNumber& c) {
    return EffectiveConstraint(f,c);
}

inline EffectiveConstraint operator<=(const EffectiveScalarFunction& f, double c) {
    return f <= Dyadic(c);
}

inline EffectiveConstraint operator>=(const EffectiveScalarFunction& f, double c) {
    return f >= Dyadic(c);
}

inline EffectiveConstraint operator==(const EffectiveScalarFunction& f, double c) {
    return f == Dyadic(c);
}

<<<<<<< HEAD
inline EffectiveConstraint operator<=(const EffectiveConstraint& nc, const EffectiveNumericType& c) {
    ARIADNE_ASSERT(decide(nc.upper_bound()==infty));
=======
inline EffectiveConstraint operator<=(const EffectiveConstraint& nc, const EffectiveNumber& c) {
    // FIXME: ARIADNE_ASSERT(nc.upper_bound()==infty);
>>>>>>> 1a05ef39
    return EffectiveConstraint(nc.lower_bound(),nc.function(),c);
}


inline ValidatedExactConstraint operator<=(const ExactNumber& c, const ValidatedScalarFunction& f) {
    return ValidatedExactConstraint(c,f,ExactNumber(+infty));
}

inline ValidatedExactConstraint operator<=(const ValidatedScalarFunction& f, const ExactNumber& c) {
    return ValidatedExactConstraint(-infty,f,c);
}

inline ValidatedExactConstraint operator>=(const ValidatedScalarFunction& f, const ExactNumber& c) {
    return ValidatedExactConstraint(c,f,+infty);
}

inline ValidatedExactConstraint operator==(const ValidatedScalarFunction& f, const ExactNumber& c) {
    return ValidatedExactConstraint(c,f,c);
}

inline ValidatedExactConstraint operator<=(const ValidatedExactConstraint& nc, const ExactNumber& c) {
    ARIADNE_ASSERT(nc.upper_bound()==infty);
    return ValidatedExactConstraint(nc.lower_bound(),nc.function(),c);
}


inline ValidatedExactConstraint operator<=(const ValidatedScalarFunction& f1, const ValidatedScalarFunction& f2) {
    return (f1-f2) <= ExactNumber(0);
}

inline ValidatedExactConstraint operator>=(const ValidatedScalarFunction& f1, const ValidatedScalarFunction& f2) {
    return (f1-f2) >= ExactNumber(0);
}


inline ValidatedConstraint operator<=(const ValidatedNumber& c, const ValidatedScalarFunction& f) {
    return ValidatedConstraint(c,f,ExactNumber(+infty));
}

<<<<<<< HEAD
inline ValidatedConstraint operator<=(const ValidatedConstraint& nc, const ValidatedNumericType& c) {
    ARIADNE_ASSERT(decide(nc.upper_bound()==infty));
=======
inline ValidatedConstraint operator<=(const ValidatedConstraint& nc, const ValidatedNumber& c) {
    ARIADNE_ASSERT(nc.upper_bound()==infty);
>>>>>>> 1a05ef39
    return ValidatedConstraint(nc.lower_bound(),nc.function(),c);
}



} //namespace Ariadne

#endif<|MERGE_RESOLUTION|>--- conflicted
+++ resolved
@@ -44,11 +44,7 @@
 //    typedef typename IntervalOfType<Real>::Type IntervalBoundsType;
   public:
     Constraint(LowerBoundType const& l, FunctionType const& f, UpperBoundType const& u)
-<<<<<<< HEAD
-        : _function(f), _lower_bound(l), _upper_bound(u) { ARIADNE_ASSERT(decide(l<=u)); }
-=======
-        : _function(f), _lower_bound(l), _upper_bound(u) { ARIADNE_ASSERT_MSG(l<=u,"f="<<f<<"\nl="<<l<<", u="<<u); }
->>>>>>> 1a05ef39
+        : _function(f), _lower_bound(l), _upper_bound(u) { ARIADNE_ASSERT_MSG(decide(l<=u),"f="<<f<<"\nl="<<l<<", u="<<u); }
 
     Constraint(FunctionType const& f, BoundType const& x)
         : _function(f), _lower_bound(x), _upper_bound(x) { }
@@ -122,13 +118,8 @@
     return f == Dyadic(c);
 }
 
-<<<<<<< HEAD
-inline EffectiveConstraint operator<=(const EffectiveConstraint& nc, const EffectiveNumericType& c) {
+inline EffectiveConstraint operator<=(const EffectiveConstraint& nc, const EffectiveNumber& c) {
     ARIADNE_ASSERT(decide(nc.upper_bound()==infty));
-=======
-inline EffectiveConstraint operator<=(const EffectiveConstraint& nc, const EffectiveNumber& c) {
-    // FIXME: ARIADNE_ASSERT(nc.upper_bound()==infty);
->>>>>>> 1a05ef39
     return EffectiveConstraint(nc.lower_bound(),nc.function(),c);
 }
 
@@ -168,14 +159,9 @@
     return ValidatedConstraint(c,f,ExactNumber(+infty));
 }
 
-<<<<<<< HEAD
-inline ValidatedConstraint operator<=(const ValidatedConstraint& nc, const ValidatedNumericType& c) {
+inline ValidatedConstraint operator<=(const ValidatedConstraint& nc, const ValidatedNumber& c) {
     ARIADNE_ASSERT(decide(nc.upper_bound()==infty));
-=======
-inline ValidatedConstraint operator<=(const ValidatedConstraint& nc, const ValidatedNumber& c) {
-    ARIADNE_ASSERT(nc.upper_bound()==infty);
->>>>>>> 1a05ef39
-    return ValidatedConstraint(nc.lower_bound(),nc.function(),c);
+   return ValidatedConstraint(nc.lower_bound(),nc.function(),c);
 }
 
 
