/***************************************************************************
 *            taylor_model.h
 *
 *  Copyright 2008-15  Pieter Collins
 *
 ****************************************************************************/

/*
 *  This program is free software; you can redistribute it and/or modify
 *  it under the terms of the GNU General Public License as published by
 *  the Free Software Foundation; either version 2 of the License, or
 *  (at your option) any later version.
 *
 *  This program is distributed in the hope that it will be useful,
 *  but WITHOUT ANY WARRANTY; without even the implied warranty of
 *  MERCHANTABILITY or FITNESS FOR A PARTICULAR PURPOSE.  See the
 *  GNU Library General Public License for more details.
 *
 *  You should have received a copy of the GNU General Public License
 *  along with this program; if not, write to the Free Software
 *  Foundation, Inc., 59 Temple Place - Suite 330, Boston, MA 02111-1307, USA.
 */

/*! \file taylor_model.h
 *  \brief ApproximateTag functions on a is_bounded domain with a sparse representation.
 */

#ifndef ARIADNE_TAYLOR_MODEL_H
#define ARIADNE_TAYLOR_MODEL_H

#include <map>

#include "utility/macros.h"
#include "utility/declarations.h"
#include "utility/array.h"
#include "utility/pointer.h"
#include "algebra/vector.h"
#include "algebra/covector.h"
#include "algebra/multi_index.h"
#include "algebra/expansion.h"
#include "algebra/sweeper.h"
#include "algebra/operations.h"
#include "algebra/evaluate.h"
#include "function/scaling.h"
#include "geometry/interval.h"

namespace Ariadne {

class UnitIntervalType;
typedef Box<UnitIntervalType> UnitBoxType;
enum class SplitPart : char;

template<class T1, class T2> struct Product;

template<class P, class F> class TaylorModel;
typedef TaylorModel<ApproximateTag,Float64> ApproximateTaylorModel;
typedef TaylorModel<ValidatedTag,Float64> ValidatedTaylorModel;

template<class P, class F> struct IsScalar< TaylorModel<P,F> > { static const Bool value = true; };

class IntersectionException;

struct IntersectionException : public std::runtime_error {
    IntersectionException(const StringType& what) : std::runtime_error(what) { }
};


template<class P, class F> struct AlgebraOperations<TaylorModel<P,F>> : NormedAlgebraOperations<TaylorModel<P,F>> {
    typedef typename TaylorModel<P,F>::NumericType X;
    static TaylorModel<P,F> _pos(TaylorModel<P,F> dx);
    static TaylorModel<P,F> _neg(TaylorModel<P,F> dx);
    static TaylorModel<P,F> _add(TaylorModel<P,F> dx, X const& c);
    static TaylorModel<P,F> _mul(TaylorModel<P,F> dx, X const& c);
    static TaylorModel<P,F> _add(TaylorModel<P,F> const& dx1, TaylorModel<P,F> const& dx2);
    static TaylorModel<P,F> _sub(TaylorModel<P,F> const& dx1, TaylorModel<P,F> const& dx2);
    static TaylorModel<P,F> _mul(TaylorModel<P,F> const& dx1, TaylorModel<P,F> const& dx2);
    static TaylorModel<P,F> _min(TaylorModel<P,F> const& dx1, TaylorModel<P,F> const& dx2);
    static TaylorModel<P,F> _max(TaylorModel<P,F> const& dx1, TaylorModel<P,F> const& dx2);
    static TaylorModel<P,F> _abs(TaylorModel<P,F> const& dx);
};



/*! \brief A class representing a power series expansion, scaled to the unit box, with an error term.
 *
 * See also Expansion, ScalarTaylorFunction, VectorTaylorFunction, TaylorConstrainedImageSet.
 */
template<class F>
class TaylorModel<ValidatedTag,F>
    : public DispatchTranscendentalAlgebraOperations<TaylorModel<ValidatedTag,F>,ValidatedNumericType>
    , public DispatchOrderedAlgebraOperations<TaylorModel<ValidatedTag,F>,ValidatedNumericType>
    , public DispatchConcreteGenericAlgebraNumberOperations<TaylorModel<ValidatedTag,F>,ValidatedNumericType,ValidatedNumber>
{
    typedef typename F::PrecisionType PR;
  public:
    typedef PR PrecisionType;

    typedef F RawFloatType;
    typedef FloatValue<PR> CoefficientType;
    typedef FloatError<PR> ErrorType;
    typedef FloatError<PR> NormType;
    typedef ReverseLexicographicIndexLess ComparisonType;
    typedef SortedExpansion<CoefficientType,ComparisonType> ExpansionType;

    typedef ExactIntervalType CodomainType;
    typedef ApproximateIntervalType RangeType;

    //! \brief The computational paradigm.
    typedef ValidatedTag Paradigm;

    //! \brief The type used for the coefficients.
    typedef ValidatedNumericType NumericType;

    typedef ValidatedScalarFunction FunctionType;
    typedef ValidatedScalarFunction ScalarFunctionType;
    typedef ValidatedVectorFunction VectorFunctionType;

    //! \brief The type used to index the coefficients.
    typedef MultiIndex IndexType;
    //! \brief The type used for the coefficients.
    typedef CoefficientType ValueType;

    //! \brief An Iterator through the (index,coefficient) pairs of the expansion.
    typedef typename ExpansionType::Iterator Iterator;
    //! \brief A constant Iterator through the (index,coefficient) pairs of the expansion.
    typedef typename ExpansionType::ConstIterator ConstIterator;
  private:
    ExpansionType _expansion;
    ErrorType _error;
    mutable Sweeper _sweeper;
  public:
    //@{
    /*! \name Constructors and destructors. */
    //! \brief Default constructor.
    TaylorModel<ValidatedTag,F>();
    //! \brief Construct a TaylorModel in \a as arguments with the given accuracy control.
    TaylorModel<ValidatedTag,F>(SizeType as, Sweeper swp);
    //! \brief Construct from a map giving the expansion, a constant giving the error, and an accuracy parameter.
    TaylorModel<ValidatedTag,F>(const Expansion<CoefficientType>& f, const ErrorType& e, Sweeper swp);
    TaylorModel<ValidatedTag,F>(const Expansion<RawFloatType>& f, const RawFloatType& e, Sweeper swp);
    //! \brief Fast swap with another Taylor model.
    Void swap(TaylorModel<ValidatedTag,F>& tm);
    //! \brief The zero element of the algebra of Taylor models, with the same number of arguments and accuracy parameters.
    TaylorModel<ValidatedTag,F> create() const;
    //! \brief The zero element of the algebra of Taylor models, with the same number of arguments and accuracy parameters.
    TaylorModel<ValidatedTag,F> create_zero() const;
    //! \brief A constant element of the algebra of Taylor models, with the same number of arguments and accuracy parameters.
    TaylorModel<ValidatedTag,F> create_constant(ValidatedNumericType c) const;
    TaylorModel<ValidatedTag,F> create_constant(ValidatedNumber) const;
    //! \brief The \a j<sup>th</sup> coordinate element of the algebra of Taylor models, with the same number of arguments and accuracy parameters.
    TaylorModel<ValidatedTag,F> create_coordinate(SizeType j) const;
    //! \brief Set to zero.
    TaylorModel<ValidatedTag,F> create_ball(ErrorType e) const;
    //! \brief Set to zero.
    Void clear();

    //@{
    /*! \name Assignment to constant values. */
    //! \brief Set equal to an interval constant, keeping the same number of arguments.
    TaylorModel<ValidatedTag,F>& operator=(const NumericType& c);
    TaylorModel<ValidatedTag,F>& operator=(const ValidatedNumber& c);
    //@}

    //@{
    /*! \name Named constructors. */
    //! \brief Construct the zero quantity in \a as independent variables.
    static TaylorModel<ValidatedTag,F> zero(SizeType as, Sweeper swp) {
        TaylorModel<ValidatedTag,F> r(as,swp); return r; }
    //! \brief Construct a constant quantity in \a as independent variables.
    static TaylorModel<ValidatedTag,F> constant(SizeType as, const ValidatedNumericType& c, Sweeper swp) {
        TaylorModel<ValidatedTag,F> r(as,swp); r.set_value(CoefficientType(1,r.precision())); r*=c; return r; }
    //! \brief Construct a constant quantity in \a as independent variables.
    static TaylorModel<ValidatedTag,F> constant(SizeType as, const ValidatedNumber& c, Sweeper swp) {
        TaylorModel<ValidatedTag,F> r(as,swp); r.set_value(CoefficientType(1,r.precision())); r*=c; return r; }
    //! \brief Construct the quantity with expansion \f$x_j\f$ in \a as independent variables.
    static TaylorModel<ValidatedTag,F> coordinate(SizeType as, SizeType j, Sweeper swp) {
        TaylorModel<ValidatedTag,F> r(as,swp); r.set_gradient(j,1); return r; }
    //! \brief Construct a constant quantity in \a as independent variables with value zero and uniform error \a e
    static TaylorModel<ValidatedTag,F> error(SizeType as, ErrorType e, Sweeper swp) {
        TaylorModel<ValidatedTag,F> r(as,swp); r.set_error(e); return r; }
    //! \brief Construct a constant quantity in \a as independent variables with value zero and uniform error \a e
    static TaylorModel<ValidatedTag,F> ball(SizeType as, ErrorType e, Sweeper swp) {
        TaylorModel<ValidatedTag,F> r(as,swp); r.set_error(e); return r; }
    //! \brief Construct a constant quantity in \a as independent variables with value zero and uniform error \a e
    static TaylorModel<ValidatedTag,F> unit_ball(SizeType as, Sweeper swp) {
        TaylorModel<ValidatedTag,F> r(as,swp); r.set_error(1u); return r; }

    //! \brief Construct the quantity which scales the interval \a codom onto the unit interval.
    static TaylorModel<ValidatedTag,F> scaling(SizeType as, SizeType j, const ExactIntervalType& codom, Sweeper swp);

    //! \brief Return the vector of zero variables of size \a rs in \a as arguments.
    static Vector<TaylorModel<ValidatedTag,F>> zeros(SizeType rs, SizeType as, Sweeper swp);
    //! \brief Return the vector of constants with values \a c in \a as arguments.
    static Vector<TaylorModel<ValidatedTag,F>> constants(SizeType as, const Vector<ValidatedNumericType>& c, Sweeper swp);
    //! \brief Return the vector of variables on the unit domain.
    static Vector<TaylorModel<ValidatedTag,F>> coordinates(SizeType as, Sweeper swp);

    //! \brief Return the vector scaling the box \a codom onto the unit box.
    static Vector<TaylorModel<ValidatedTag,F>> scalings(const Vector<ExactIntervalType>& codom, Sweeper swp);
    //@}

    //@{
    /*! \name Comparison operators. */
    //! \brief Equality operator. Tests equality of representation, including error term.
    friend Bool same(const TaylorModel<ValidatedTag,F>& tm1, const TaylorModel<ValidatedTag,F>& tm2) {
        return same(tm1._expansion, tm2._expansion) && same(tm1._error, tm2._error); }

    ValidatedSierpinskian operator<(const TaylorModel<ValidatedTag,F>& sd) const {
        return (sd-*this)>0; }
    //! \brief Comparison with another Taylor model.
    ValidatedSierpinskian operator>(const TaylorModel<ValidatedTag,F>& sd) const {
        return (*this-sd)>0; }

    //! \brief Comparison with a scalar.
    ValidatedSierpinskian operator<(Int c) const {
        return this->range().upper()<c; }
    //! \brief Comparison with a scalar.
    ValidatedSierpinskian operator>(Int c) const {
        return this->range().lower()>c; }
    //@}

    //@{
    /*! \name Data access */
    //! \brief The expansion.
    const ExpansionType& expansion() const { return this->_expansion; }
    //! \brief A reference to the expansion.
    ExpansionType& expansion() { return this->_expansion; }
    //! \brief The error of the expansion over the domain.
    const ErrorType& error() const { return this->_error; }
    //! \brief A reference to the error of the expansion over the domain.
    ErrorType& error() { return this->_error; }

    //! \brief The constant term in the expansion.
    const CoefficientType& value() const { return (*this)[MultiIndex::zero(this->argument_size())]; }
    //! \brief The coefficient of the gradient term \f$df/dx_j\f$.
    const CoefficientType& gradient_value(SizeType j) const { return (*this)[MultiIndex::unit(this->argument_size(),j)]; }
    Covector<CoefficientType> gradient_value() const { Covector<CoefficientType> r(this->argument_size());
        for(SizeType j=0; j!=this->argument_size(); ++j) { r[j]=(*this)[MultiIndex::unit(this->argument_size(),j)]; } return r; }

    //! \brief The constant term in the expansion.
    CoefficientType average() const;
    //! \brief The radius of the smallest ball about a constant function containing the model.
    NormType radius() const;
    //! \brief An over-approximation to the supremum norm.
    NormType norm() const;
    //! \brief An over-approximation to the supremum norm.
    friend typename TaylorModel<ValidatedTag,F>::NormType norm(const TaylorModel<ValidatedTag,F>& tm) { return tm.norm(); }
    friend typename TaylorModel<ValidatedTag,F>::NormType mag(const TaylorModel<ValidatedTag,F>& tm) { return tm.norm(); }


    //! \brief A value \c e such that analytic functions are evaluated to a tolerance of \c e. Equal to the sweep threshold.
    RawFloat64 tolerance() const;


<<<<<<< HEAD
    //! \brief Set the error of the expansion.
    Void set_error(const ErrorType& ne) { ARIADNE_ASSERT(ne.raw()>=0.0); this->_error=ne; }
=======
>>>>>>> 1a05ef39
    //! \brief Set the constant term in the expansion.
    Void set_value(const CoefficientType& c) {
        this->_expansion.set(MultiIndex::zero(this->argument_size()),c); }
    //! \brief Set the coefficient of the term \f$df/dx_j\f$.
    Void set_gradient(SizeType j, const CoefficientType& c) {
        this->_expansion.set(MultiIndex::unit(this->argument_size(),j),c); }
    Void set_gradient(SizeType j,const Dyadic& c) {
        this->set_gradient(j,CoefficientType(c,this->precision())); }
    //! \brief Set the error of the expansion.
    Void set_error(const ErrorType& ne) { ARIADNE_ASSERT(ne>=0); this->_error=ne; }
    Void set_error(Nat m) { this->_error=m; }

    //! \brief The coefficient of the term in $x^a$.
    const CoefficientType& operator[](const MultiIndex& a) const { return this->_expansion[a]; }
    //! \brief A read/write reference to the coefficient of the term in $x^a$.
    CoefficientType& operator[](const MultiIndex& a) { return this->_expansion.at(a); }

    //! \brief An Iterator to the first term in the expansion.
    Iterator begin() { return this->_expansion.begin(); }
    //! \brief A constant Iterator to the first term in the expansion.
    ConstIterator begin() const { return this->_expansion.begin(); }
    //! \brief An Iterator to the end of the expansion.
    Iterator end() { return this->_expansion.end(); }
    //! \brief A constant Iterator to the end of the expansion.
    ConstIterator end() const { return this->_expansion.end(); }

    //! \brief The number of variables in the argument of the quantity.
    SizeType argument_size() const { return this->_expansion.argument_size(); }
    //! \brief The maximum degree of terms in the expansion.
    DegreeType degree() const;
    //! \brief The number of nonzero terms in the expansion.
    SizeType number_of_terms() const { return this->_expansion.number_of_terms(); }
    SizeType number_of_nonzeros() const { return this->_expansion.number_of_nonzeros(); }
    //@}

    //@{
    /*! \name Function evaluation. */
    //! \brief The domain of the quantity, always given by \f$[-1,1]^{\mathrm{as}}\f$.
    UnitBoxType domain() const;
    //! \brief The codomain of the quantity.
    ExactIntervalType codomain() const;
    //! \brief An over-approximation to the range of the quantity.
    UpperIntervalType range() const;
    //! \brief Compute the gradient of the expansion with respect to the \a jth variable over the domain.
    UpperIntervalType gradient_range(SizeType j) const;
    Covector<UpperIntervalType> gradient_range() const;

    //! \brief Evaluate the quantity over the interval of points \a x.
    friend ApproximateNumericType evaluate(const TaylorModel<ValidatedTag,F>& f, const Vector<ApproximateNumericType>& x) {
        return TaylorModel<ValidatedTag,F>::_evaluate(f,x); }
    friend ValidatedNumericType evaluate(const TaylorModel<ValidatedTag,F>& f, const Vector<ValidatedNumericType>& x) {
        return TaylorModel<ValidatedTag,F>::_evaluate(f,x); }
    //! \brief Evaluate the gradient over the interval of points \a x.
    friend Covector<ValidatedNumericType> gradient(const TaylorModel<ValidatedTag,F>& f, const Vector<ValidatedNumericType>& x) {
        return TaylorModel<ValidatedTag,F>::_gradient(f,x); }
    //! \brief Substite \a c for the \a k th variable.
    friend TaylorModel<ValidatedTag,F> partial_evaluate(const TaylorModel<ValidatedTag,F>& x, SizeType k, ValidatedNumericType c) {
        return TaylorModel<ValidatedTag,F>::_partial_evaluate(x,k,c); }
    //! \relates TaylorModel<ValidatedTag,F Compose a vector of Taylor models with another.
    friend TaylorModel<ValidatedTag,F> compose(const Unscaling& uf, const TaylorModel<ValidatedTag,F>& tg) {
        return TaylorModel<ValidatedTag,F>::_compose(uf,tg); }
    //! \brief Evaluate the quantity over the interval of points \a x.
    friend TaylorModel<ValidatedTag,F> compose(const TaylorModel<ValidatedTag,F>& f, const Vector<TaylorModel<ValidatedTag,F>>& g) {
        return TaylorModel<ValidatedTag,F>::_compose(f,g); }
    //! \brief Scale the variable by post-composing with an affine map taking the interval ivl to the unit interval
    friend TaylorModel<ValidatedTag,F> compose(const TaylorModel<ValidatedTag,F>& tf, const VectorUnscaling& u);

    //@}

    //@{
    /*! \name Inplace modifications. */
    //! \brief Scales the model by a function mapping \a dom into the unit interval.
    Void unscale(ExactIntervalType const& dom);
    //! \brief Compute the antiderivative (in place).
    Void antidifferentiate(SizeType k);
    //! \brief Compute the weak derivative (in place).
    Void differentiate(SizeType k);

    friend TaylorModel<ValidatedTag,F> unscale(TaylorModel<ValidatedTag,F> tm, ExactIntervalType const& dom) {
        tm.unscale(dom); return std::move(tm); }
    friend TaylorModel<ValidatedTag,F> antiderivative(TaylorModel<ValidatedTag,F> tm, SizeType k) {
        tm.antidifferentiate(k); return std::move(tm); }
    friend TaylorModel<ValidatedTag,F> derivative(TaylorModel<ValidatedTag,F> tm, SizeType k) {
        tm.differentiate(k); return std::move(tm); }
    //@}

    //@{
    /*! \name Operations on the domain. */
    //!\brief Split the Taylor model \a tm, subdividing along the independent variable \a k, taking the lower/middle/upper \a part.
    friend TaylorModel<ValidatedTag,F> split(const TaylorModel<ValidatedTag,F>& tm, SizeType k, SplitPart part) {
        return TaylorModel<ValidatedTag,F>::_split(tm,k,part); }
    //! \relates TaylorModel<ValidatedTag,F> \brief Embed the model in a space of higher dimension
    friend TaylorModel<ValidatedTag,F> embed(SizeType as1, const TaylorModel<ValidatedTag,F>& tm2, SizeType as3) {
        return TaylorModel<ValidatedTag,F>::_embed(as1,tm2,as3); }
    //@}

    //@{
    /*! \name ValidatedTag paradigm-based operations. */
    //! \brief Test if one model is disjoint from (is incompatible with) another.
    friend Bool consistent(const TaylorModel<ValidatedTag,F>& tm1, const TaylorModel<ValidatedTag,F>& tm2) {
        return TaylorModel<ValidatedTag,F>::_consistent(tm1,tm2); }
    //! \brief Test if one model is disjoint from (is incompatible with) another.
    friend Bool inconsistent(const TaylorModel<ValidatedTag,F>& tm1, const TaylorModel<ValidatedTag,F>& tm2) {
        return TaylorModel<ValidatedTag,F>::_inconsistent(tm1,tm2); }
    //! \brief Test if one model refines (is a subset of) another.
    friend Bool refines(const TaylorModel<ValidatedTag,F>& tm1, const TaylorModel<ValidatedTag,F>& tm2) {
        return TaylorModel<ValidatedTag,F>::_refines(tm1,tm2); }
    //! \brief An over-approximation to the common refinement of two Taylor models.
    //! Since the intersection of represented sets of functions cannot be represented
    //! exactly in the class of TaylorModels, truncation errors as well as roundoff errors
    //! may be present. In the absence of roundoff errors, the result is a subset of both
    //! arguments, and is guaranteed to contain any function contained in both arguments.
    friend TaylorModel<ValidatedTag,F> refinement(const TaylorModel<ValidatedTag,F>& tm1, const TaylorModel<ValidatedTag,F>& tm2) {
        return TaylorModel<ValidatedTag,F>::_refinement(tm1,tm2); }
    //@}

    //@{
    /*! \name Simplification operations. */
    //! \relates TaylorModel<ValidatedTag,F> \brief Embed the model in a space of higher dimension, placing the error in the final variable.
    friend TaylorModel<ValidatedTag,F> embed_error(const TaylorModel<ValidatedTag,F>& tm) {
        return TaylorModel<ValidatedTag,F>::_embed_error(tm); }
    //! \relates TaylorModel<ValidatedTag,F> \brief Abstract away the given variables.
    //! For example, the model tm(x0,x1,x2,x3) becomes tm'(x0,x1)=tm(x0,[-1,+1],x1,[-1,+1]) on discarding x1 and x3.
    friend TaylorModel<ValidatedTag,F>  discard_variables(const TaylorModel<ValidatedTag,F>& tm, const Array<SizeType>& variables) {
        return TaylorModel<ValidatedTag,F>::_discard_variables(tm,variables); }

    //! \brief Remove all terms based on the \a swp conditions.
    TaylorModel<ValidatedTag,F>& sweep(const Sweeper& swp);

    //! \brief Remove all terms whose coefficient has magnitude
    //! lower than the cutoff threshold of the quantity.
    TaylorModel<ValidatedTag,F>& sweep();
    //! \brief Sorts keys.
    TaylorModel<ValidatedTag,F>& sort();
    //! \brief Remove terms with the same keys. Assumes sorted.
    TaylorModel<ValidatedTag,F>& unique();
    //! \brief Sort the terms in index order and combine terms with the same index.
    TaylorModel<ValidatedTag,F>& cleanup();

    //! \brief Set the error to zero.
    //! WARNING: This method does not preserve rigour of the model approximation.
    TaylorModel<ValidatedTag,F>& clobber();

    //@}

    //@{
    /*! \name Accuracy parameters. */
    //! \brief Specify a policy to use to remove low-impact terms.
    Void set_sweeper(Sweeper swp) { this->_sweeper=swp; }
    //! \brief A shared pointer to an object using for removing low-impact terms.
    Sweeper sweeper() const { return this->_sweeper; }
    //! \brief The precision of the coefficients.
    PrecisionType precision() const { return this->value().precision(); }
    //@}

    //@{
    /*! \name Inplace arithmetic operations. */
    //! \brief Add a constant numerical scalar \c r+=c .
    Void iadd(const ValidatedNumericType& c);
    //! \brief Multiply by a numerical scalar \c r*=c .
    Void imul(const ValidatedNumericType& c);
    //! \brief Scalar multiply and add \c r+=c*x .
    Void isma(const ValidatedNumericType& c, const TaylorModel<ValidatedTag,F>& x);
    //! \brief Fused multiply and add \c r+=x1*x2 .
    Void ifma(const TaylorModel<ValidatedTag,F>& x1, const TaylorModel<ValidatedTag,F>& x2);

    //@}

    //@{
    /*! \name Order operators. */
    //! \brief The pointwise maximum.
    template<class FF> friend TaylorModel<ValidatedTag,FF> max(const TaylorModel<ValidatedTag,FF>& x, const TaylorModel<ValidatedTag,FF>& y);
    //! \brief The pointwise minimum.
    template<class FF> friend TaylorModel<ValidatedTag,FF> min(const TaylorModel<ValidatedTag,FF>& x, const TaylorModel<ValidatedTag,FF>& y);
    //! \brief The pointwise absolute value.
    //! \details If the range of \a x definitely does not include 0, returns +x or -x. Otherwise, uses a uniform polynomial approximation to abs.
    template<class FF> friend TaylorModel<ValidatedTag,FF> abs(const TaylorModel<ValidatedTag,FF>& x);
    //@}
    //@{
    /*! \name Stream input/output operators. */
    //! \brief Write to an output stream.
    friend OutputStream& operator<<(OutputStream& os, const TaylorModel<ValidatedTag,F>& x) { return x.str(os); }
    //@}

  public:
    OutputStream& str(OutputStream&) const;
    OutputStream& repr(OutputStream&) const;
  public: // FIXME: Should be private
    Void _set_error(const RawFloat64& ne) { ARIADNE_ASSERT(ne>=0); this->_error=ErrorType(ne); }
    Void _append(MultiIndex const& a, CoefficientType const& v) { this->_expansion.append(a,v); }
    static Bool _consistent(const TaylorModel<ValidatedTag,F>& tm1, const TaylorModel<ValidatedTag,F>& tm2);
    static Bool _inconsistent(const TaylorModel<ValidatedTag,F>& tm1, const TaylorModel<ValidatedTag,F>& tm2);
    static Bool _refines(const TaylorModel<ValidatedTag,F>& tm1, const TaylorModel<ValidatedTag,F>& tm2);
    static TaylorModel<ValidatedTag,F> _refinement(const TaylorModel<ValidatedTag,F>& tm1, const TaylorModel<ValidatedTag,F>& tm2);
    static TaylorModel<ValidatedTag,F> _antiderivative(const TaylorModel<ValidatedTag,F>& tm, SizeType k);
    static TaylorModel<ValidatedTag,F> _weak_derivative(const TaylorModel<ValidatedTag,F>& tm, SizeType k);
    static TaylorModel<ValidatedTag,F> _embed_error(const TaylorModel<ValidatedTag,F>& tm);
    static TaylorModel<ValidatedTag,F>  _discard_variables(const TaylorModel<ValidatedTag,F>&, const Array<SizeType>& variables);
    static TaylorModel<ValidatedTag,F> _split(const TaylorModel<ValidatedTag,F>& tm, SizeType k, SplitPart part);
    static TaylorModel<ValidatedTag,F> _embed(SizeType as1, const TaylorModel<ValidatedTag,F>& tm2, SizeType as3);
    static TaylorModel<ValidatedTag,F> _compose(TaylorModel<ValidatedTag,F> const& tf, const Vector<TaylorModel<ValidatedTag,F>>& tg);
    static TaylorModel<ValidatedTag,F> _compose(Unscaling const& uf, TaylorModel<ValidatedTag,F> const& tg);
    static TaylorModel<ValidatedTag,F> _compose(TaylorModel<ValidatedTag,F> const& tf, VectorUnscaling const& u, const Vector<TaylorModel<ValidatedTag,F>>& tg);
    static TaylorModel<ValidatedTag,F> _partial_evaluate(const TaylorModel<ValidatedTag,F>& x, SizeType k, ValidatedNumericType c);
    static Covector<ValidatedNumericType> _gradient(const TaylorModel<ValidatedTag,F>& x, Vector<ValidatedNumericType> const& v);
    static ValidatedNumericType _evaluate(const TaylorModel<ValidatedTag,F>& x, Vector<ValidatedNumericType> const& v);
    static ApproximateNumericType _evaluate(const TaylorModel<ValidatedTag,F>& x, Vector<ApproximateNumericType> const& v);
};

Covector<ValidatedNumericType> gradient(const TaylorModel<ValidatedTag,Float64>& x, const Vector<ValidatedNumericType>& v);



/*! \brief A class representing a power series expansion, scaled to the unit box, with an error term.
 *
 * See also Expansion, Polynomila, TaylorModel<ValidatedTag,F><ExactIntervalType>.
 */
template<class F>
class TaylorModel<ApproximateTag,F>
    : public DispatchTranscendentalAlgebraOperations<TaylorModel<ApproximateTag,F>,ApproximateNumericType>
    , public DispatchOrderedAlgebraOperations<TaylorModel<ApproximateTag,F>,ApproximateNumericType>
    , public DispatchConcreteGenericAlgebraNumberOperations<TaylorModel<ApproximateTag,F>,ApproximateNumericType,ApproximateNumber>
{
    typedef typename F::PrecisionType PR;
  public:
    typedef PR PrecisionType;
    typedef FloatApproximation<PR> CoefficientType;
    typedef ApproximateErrorType ErrorType;
    typedef ReverseLexicographicIndexLess ComparisonType;
    typedef SortedExpansion<CoefficientType,ComparisonType> ExpansionType;

    typedef ExactIntervalType CodomainType;
    typedef ApproximateIntervalType RangeType;
    typedef Float64Approximation NormType;

    //! \brief The type used for the coefficients.
    typedef ApproximateNumericType NumericType;
    //! \brief The type used to index the coefficients.
    typedef MultiIndex IndexType;
    //! \brief The type used for the coefficients.
    typedef CoefficientType ValueType;

    //! \brief An Iterator through the (index,coefficient) pairs of the expansion.
    typedef typename ExpansionType::Iterator Iterator;
    //! \brief A constant Iterator through the (index,coefficient) pairs of the expansion.
    typedef typename ExpansionType::ConstIterator ConstIterator;
  private:
    ExpansionType _expansion;
    mutable Sweeper _sweeper;
  private:
    static const CoefficientType _zero;

  public:
    //@{
    /*! \name Constructors and destructors. */
    explicit TaylorModel<ApproximateTag,F>();
    //! \brief Construct a TaylorModel<ApproximateTag,F> in \a as arguments with a default Sweeper.
    explicit TaylorModel<ApproximateTag,F>(SizeType as);
    //! \brief Construct a TaylorModel<ApproximateTag,F> in \a as arguments with sweeper \a swp.
    TaylorModel<ApproximateTag,F>(SizeType as, Sweeper swp);

    TaylorModel<ApproximateTag,F> create() const { return TaylorModel<ApproximateTag,F>(this->argument_size(),this->_sweeper); }
    TaylorModel<ApproximateTag,F> create_zero() const { return TaylorModel<ApproximateTag,F>(this->argument_size(),this->_sweeper); }
    TaylorModel<ApproximateTag,F> create_constant(NumericType) const;
    TaylorModel<ApproximateTag,F> create_constant(ApproximateNumber) const;
    TaylorModel<ApproximateTag,F> create_variable(SizeType i) const;
    TaylorModel<ApproximateTag,F> create_ball(ErrorType r) const;


    //! \brief Construct a constant quantity in \a as independent variables.
    static TaylorModel<ApproximateTag,F> constant(SizeType as, const NumericType& c, Sweeper swp) {
        TaylorModel<ApproximateTag,F> r(as,swp); r[MultiIndex::zero(as)]=1; r*=c; return r; }
    //! \brief Construct the quantity with expansion \f$x_j\f$ in \a as independent variables.
    static TaylorModel<ApproximateTag,F> coordinate(SizeType as, SizeType j, Sweeper swp) {
        TaylorModel<ApproximateTag,F> r(as,swp); r[MultiIndex::unit(as,j)]=1; return r; }

    //! \brief Fast swap with another Taylor model.
    Void swap(TaylorModel<ApproximateTag,F>& other) { this->_expansion.swap(other._expansion); }
    //! \brief Set to zero.
    Void clear() { this->_expansion.clear(); }
    //! \brief A zero element with the same parameters.
    TaylorModel<ApproximateTag,F> null() const { return TaylorModel<ApproximateTag,F>(this->argument_size()); }
    //@}

    //@{
    /*! \name Assignment to constant values. */
    //! \brief Set equal to a constant, keeping the same number of arguments.
    TaylorModel<ApproximateTag,F>& operator=(const ApproximateNumericType& c) {
        this->_expansion.clear(); this->_expansion.append(MultiIndex(this->argument_size()),c); return *this; }
    //! \brief Set equal to an interval constant, keeping the same number of arguments.
    TaylorModel<ApproximateTag,F>& operator=(const ApproximateNumber& c) { return (*this)=ApproximateNumericType(c,this->precision()); }
    //@}

    //@{
    /*! \name Comparison operators. */
    //! \brief Equality operator. Tests equality of representation, including error term.
    friend Bool same(const TaylorModel<ApproximateTag,F>& tm1, const TaylorModel<ApproximateTag,F>& tm2) {
        return same(tm1._expansion, tm2._expansion); }
    //@}

    //@{
    /*! \name Data access */
    //! \brief The number of variables in the argument of the quantity.
    SizeType argument_size() const { return this->_expansion.argument_size(); }
    //! \brief The coefficient of the term in $x^a$.
    const CoefficientType& operator[](const MultiIndex& a) const { return this->_expansion[a]; }
    CoefficientType& operator[](const MultiIndex& a) { return this->_expansion.at(a); }
    //! \brief The constant term in the expansion.
    const CoefficientType& value() const { return (*this)[MultiIndex::zero(this->argument_size())]; }
    //! \brief The coefficient of the gradient term \f$df/dx_j\f$.
    const CoefficientType& gradient_value(SizeType j) const { return (*this)[MultiIndex::unit(this->argument_size(),j)]; }
    Covector<CoefficientType> gradient_value() const { Covector<CoefficientType> r(this->argument_size());
        for(SizeType j=0; j!=this->argument_size(); ++j) { r[j]=(*this)[MultiIndex::unit(this->argument_size(),j)]; } return r; }
    //! \brief The error of the expansion over the domain.
    Void error() const { }
    //@}

    //@{
    /*! \name Function evaluation. */
    //! \brief The domain of the quantity.
    UnitBoxType domain() const;
    //! \brief A coarse over-approximation to the range of the quantity.
    ExactIntervalType codomain() const;
    //! \brief An over-approximation to the range of the quantity.
    ApproximateIntervalType range() const;
    //! \brief Compute the gradient of the expansion with respect to the \a jth variable over the domain.
    ApproximateIntervalType gradient_range(SizeType j) const;
    //@}

    //@{
    /*! \name Inplace modifications. */
    //! \brief Scale so that the old codomain maps into the unit interval.
    Void unscale(const ExactIntervalType& dom);
    //! \brief Compute the antiderivative (in place).
    Void antidifferentiate(SizeType k);
    //! \brief Compute the derivative (in place).
    Void differentiate(SizeType k);

    friend TaylorModel<ApproximateTag,F> unscale(TaylorModel<ApproximateTag,F> tm, const ExactIntervalType& dom) {
        tm.unscale(dom); return std::move(tm); }

    //@}

    //@{
    /*! \name Accuracy parameters. */
    //! \brief Specify a policy to use to remove low-impact terms.
    Void set_sweeper(Sweeper swp) { this->_sweeper=swp; }
    //! \brief A shared pointer to an object using for removing low-impact terms.
    Sweeper sweeper() const { return this->_sweeper; }
    //! \brief The precision of the coefficients.
    PrecisionType precision() const { return this->value().precision(); }
    //@}

    //@{
    /*! \name Simplification operations. */
    //! \brief Remove all terms whose coefficient has magnitude
    //! lower than the cutoff threshold of the quantity.
    TaylorModel<ApproximateTag,F>& sweep();
    //! \brief Combine terms with the same index; requires sorted.
    TaylorModel<ApproximateTag,F>& unique();
    //! \brief Sort the terms in index order.
    TaylorModel<ApproximateTag,F>& sort();
    //@}

  public:
    //@{
    /*! \name Standard algebra interface. */
    //! \brief An approximation to the norm of the function.
    NormType norm() const;
    //! \brief An approximation to the average value of the function.
    CoefficientType average() const;
    //! \brief The tolerance to which analytic functions should be computed.
    RawFloat64 tolerance() const;
    //! \brief The radius of the ball containing the functions.
    NormType radius() const;
    //! \brief Write to an output stream.
    OutputStream& write(OutputStream&) const;
    //! \brief Inplace addition of a scalar constant.
    Void iadd(const ApproximateNumericType& c);
    //! \brief Inplace multiplication of a scalar constant.
    Void imul(const ApproximateNumericType& c);
    //! \brief Inplace addition of a scalar multiple of a Taylor model.
    Void isma(const ApproximateNumericType& c, const TaylorModel<ApproximateTag,F>& x);
    //! \brief Inplace addition of a product of Taylor models.
    Void ifma(const TaylorModel<ApproximateTag,F>& x1, const TaylorModel<ApproximateTag,F>& x2);

/*
    friend TaylorModel<ApproximateTag,F> operator-(TaylorModel<ApproximateTag,F> x) { x.imul(-1); return std::move(x); }
    friend TaylorModel<ApproximateTag,F>& operator+=(TaylorModel<ApproximateTag,F>& x, NumericType const& c) { x.iadd(c); return x; }
    friend TaylorModel<ApproximateTag,F>& operator*=(TaylorModel<ApproximateTag,F>& x, NumericType const& c) { x.imul(c); return x; }
    friend TaylorModel<ApproximateTag,F> operator+(TaylorModel<ApproximateTag,F> const& x1, TaylorModel<ApproximateTag,F> const& x2) {
        TaylorModel<ApproximateTag,F> r=x1; r.isma(+1,x2); return std::move(r); }
    friend TaylorModel<ApproximateTag,F> operator-(TaylorModel<ApproximateTag,F> const& x1, TaylorModel<ApproximateTag,F> const& x2) {
        TaylorModel<ApproximateTag,F> r=x1; r.isma(-1,x2); return std::move(r); }
    friend TaylorModel<ApproximateTag,F> operator*(TaylorModel<ApproximateTag,F> const& x1, TaylorModel<ApproximateTag,F> const& x2) {
        TaylorModel<ApproximateTag,F> r(x1.argument_size(),x1.sweeper()); r.ifma(x1,x2); return std::move(r); }

    template<class FF> friend TaylorModel<ApproximateTag,FF> max(const TaylorModel<ApproximateTag,FF>& x, const TaylorModel<ApproximateTag,FF>& y);
    template<class FF> friend TaylorModel<ApproximateTag,FF> min(const TaylorModel<ApproximateTag,FF>& x, const TaylorModel<ApproximateTag,FF>& y);
    template<class FF> friend TaylorModel<ApproximateTag,FF> abs(const TaylorModel<ApproximateTag,FF>& x);
*/
    //@{
    /*! \name Stream input/output operators. */
    //! \brief Write to an output stream.
    friend OutputStream& operator<<(OutputStream& os, const TaylorModel<ApproximateTag,F>& x) {
        return x.str(os); }
    //@}

  public:
    OutputStream& str(OutputStream&) const;
    OutputStream& repr(OutputStream&) const;
};



template<class F> Bool inconsistent(const Vector<TaylorModel<ValidatedTag,F>>& tm1, const Vector<TaylorModel<ValidatedTag,F>>& tm2) {
    ARIADNE_ASSERT(tm1.size()==tm2.size());
    for(SizeType i=0; i!=tm1.size(); ++i) { if(inconsistent(tm1[i],tm2[i])) { return true; } }
    return false;
}

template<class F> Bool refines(const Vector<TaylorModel<ValidatedTag,F>>& tm1, const Vector<TaylorModel<ValidatedTag,F>>& tm2) {
    ARIADNE_ASSERT(tm1.size()==tm2.size());
    for(SizeType i=0; i!=tm1.size(); ++i) { if(not refines(tm1[i],tm2[i])) { return false; } }
    return true;
}

template<class F> Vector<TaylorModel<ValidatedTag,F>> refinement(const Vector<TaylorModel<ValidatedTag,F>>& tm1, const Vector<TaylorModel<ValidatedTag,F>>& tm2) {
    ARIADNE_ASSERT(tm1.size()==tm2.size());
    Vector<TaylorModel<ValidatedTag,F>> r(tm1.size());
    for(SizeType i=0; i!=tm1.size(); ++i) { r[i]=refinement(tm1[i],tm2[i]); }
    return std::move(r);
}





template<class F> Vector<TaylorModel<ValidatedTag,F>> partial_evaluate(const Vector<TaylorModel<ValidatedTag,F>>& tf, SizeType k, const ValidatedNumericType& c) {
    Vector<TaylorModel<ValidatedTag,F>> r(tf.size(),ValidatedTaylorModel::zero(tf.zero_element().argument_size()-1,tf.zero_element().sweeper()));
    for(SizeType i=0; i!=r.size(); ++i) { r[i]=partial_evaluate(tf[i],k,c); }
    return std::move(r);
}

template<class F> Vector<ValidatedNumericType> evaluate(const Vector<TaylorModel<ValidatedTag,F>>& tf, const Vector<ValidatedNumericType>& x) {
    Vector<ValidatedNumericType> r(tf.size());
    for(SizeType i=0; i!=r.size(); ++i) { r[i]=evaluate(tf[i],x); }
    return std::move(r);
}

template<class F> Vector<TaylorModel<ValidatedTag,F>> compose(const Vector<TaylorModel<ValidatedTag,F>>& tf, const Vector<TaylorModel<ValidatedTag,F>>& tg) {
    Vector<TaylorModel<ValidatedTag,F>> r(tf.size());
    for(SizeType i=0; i!=r.size(); ++i) { r[i]=compose(tf[i],tg); }
    return std::move(r);
}

template<class P, class F> Vector<TaylorModel<P,F>> unscale(const Vector<TaylorModel<P,F>>& x, const Vector<ExactIntervalType>& dom) {
    Vector<TaylorModel<P,F>> r(x.size());
    for(SizeType i=0; i!=r.size(); ++i) { r[i]=unscale(x[i],dom[i]); }
    return std::move(r);
}

template<class P, class F> Vector<TaylorModel<P,F>> compose(const VectorUnscaling& u, const Vector<TaylorModel<P,F>>& g) {
    ARIADNE_ASSERT_MSG(u.size()==g.size(),"u="<<u.domain()<<", g="<<g);
    Vector<TaylorModel<P,F>> r(u.size());
    for(SizeType i=0; i!=r.size(); ++i) { r[i]=compose(u[i],g[i]); }
    return std::move(r);
}

template<class P, class F> Vector<TaylorModel<P,F>> compose(const Vector<TaylorModel<P,F>>& x,
                                                            const VectorUnscaling& u,
                                                            const Vector<TaylorModel<P,F>>& y) {
    return compose(x,compose(u,y));
}

template<class P, class F> Vector<TaylorModel<P,F>> antiderivative(const Vector<TaylorModel<P,F>>& x, SizeType k) {
    Vector<TaylorModel<P,F>> r(x.size());
    for(SizeType i=0; i!=x.size(); ++i) { r[i]=antiderivative(x[i],k); }
    return std::move(r);
}

template<class P, class F> Vector<TaylorModel<P,F>> derivative(const Vector<TaylorModel<P,F>>& x, SizeType k) {
    Vector<TaylorModel<P,F>> r(x.size());
    for(SizeType i=0; i!=x.size(); ++i) { r[i]=derivative(x[i],k); }
    return std::move(r);
}

template<class P, class F> Vector<TaylorModel<P,F>> combine(const Vector<TaylorModel<P,F>>& x1, const Vector<TaylorModel<P,F>>& x2) {
    return join(embed(0u,x1,x2.zero_element().argument_size()),embed(x1.zero_element().argument_size(),x2,0u));
}

template<class F> Vector<TaylorModel<ValidatedTag,F>> embed(SizeType as1, const Vector<TaylorModel<ValidatedTag,F>>& x2, SizeType as3) {
    Vector<TaylorModel<ValidatedTag,F>> r(x2.size());
    for(SizeType i=0; i!=r.size(); ++i) { r[i]=embed(as1,x2[i],as3); }
    return std::move(r);
}

template<class P, class F> Vector<TaylorModel<P,F>> split(const Vector<TaylorModel<P,F>>& x, SizeType j, SplitPart h) {
    Vector<TaylorModel<P,F>> r(x.size());
    for(SizeType i=0; i!=x.size(); ++i) { r[i]=split(x[i],j,h); }
    return std::move(r);
}

template<class P, class F> typename TaylorModel<P,F>::RangeType ranges(const Vector<TaylorModel<P,F>>& f) {
    Vector<typename TaylorModel<P,F>::RangeType> r(f.size()); for(SizeType i=0; i!=f.size(); ++i) { r[i]=f[i].range(); } return std::move(r);
}

template<class P, class F> Vector<typename TaylorModel<P,F>::ErrorType> errors(const Vector<TaylorModel<P,F>>& h) {
    Vector<typename TaylorModel<P,F>::ErrorType> e(h.size()); for(SizeType i=0; i!=h.size(); ++i) { e[i]=h[i].error(); } return e; }

template<class P, class F> Vector<typename TaylorModel<P,F>::NormType> norms(const Vector<TaylorModel<P,F>>& h) {
    Vector<NormType> r(h.size()); for(SizeType i=0; i!=h.size(); ++i) { r[i]=norm(h[i]); } return std::move(r); }

template<class P, class F> typename TaylorModel<P,F>::NormType norm(const Vector<TaylorModel<P,F>>& h) {
    typename TaylorModel<P,F>::NormType r=0u; for(SizeType i=0; i!=h.size(); ++i) { r=max(r,norm(h[i])); } return std::move(r);
}

template<class F> Matrix<ValidatedNumericType> jacobian(const Vector<TaylorModel<ValidatedTag,F>>& x, const Vector<ValidatedNumericType>& y);
template<class F> Matrix<ValidatedNumericType> jacobian(const Vector<TaylorModel<ValidatedTag,F>>& x, const Vector<ValidatedNumericType>& y, Array<SizeType>& p);
template<class F> Matrix<Float64Value> jacobian_value(const Vector<TaylorModel<ValidatedTag,F>>& x);
template<class F> Matrix<Float64Value> jacobian_value(const Vector<TaylorModel<ValidatedTag,F>>& x, const Array<SizeType>& p);
template<class F> Matrix<UpperIntervalType> jacobian_range(const Vector<TaylorModel<ValidatedTag,F>>& x);
template<class F> Matrix<UpperIntervalType> jacobian_range(const Vector<TaylorModel<ValidatedTag,F>>& x, const Array<SizeType>& p);




} // namespace Ariadne

#endif // ARIADNE_TAYLOR_MODEL_H<|MERGE_RESOLUTION|>--- conflicted
+++ resolved
@@ -252,11 +252,6 @@
     RawFloat64 tolerance() const;
 
 
-<<<<<<< HEAD
-    //! \brief Set the error of the expansion.
-    Void set_error(const ErrorType& ne) { ARIADNE_ASSERT(ne.raw()>=0.0); this->_error=ne; }
-=======
->>>>>>> 1a05ef39
     //! \brief Set the constant term in the expansion.
     Void set_value(const CoefficientType& c) {
         this->_expansion.set(MultiIndex::zero(this->argument_size()),c); }
@@ -265,8 +260,8 @@
         this->_expansion.set(MultiIndex::unit(this->argument_size(),j),c); }
     Void set_gradient(SizeType j,const Dyadic& c) {
         this->set_gradient(j,CoefficientType(c,this->precision())); }
-    //! \brief Set the error of the expansion.
-    Void set_error(const ErrorType& ne) { ARIADNE_ASSERT(ne>=0); this->_error=ne; }
+     //! \brief Set the error of the expansion.
+    Void set_error(const ErrorType& ne) { ARIADNE_ASSERT(ne.raw()>=0.0); this->_error=ne; }
     Void set_error(Nat m) { this->_error=m; }
 
     //! \brief The coefficient of the term in $x^a$.
