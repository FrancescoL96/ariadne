/***************************************************************************
 *            enclosure.h
 *
 *  Copyright  2011  Pieter Collins
 *
 ****************************************************************************/

/*
 *  This program is free software; you can redistribute it and/or modify
 *  it under the terms of the GNU General Public License as published by
 *  the Free Software Foundation; either version 2 of the License, or
 *  (at your option) any later version.
 *
 *  This program is distributed in the hope that it will be useful,
 *  but WITHOUT ANY WARRANTY; without even the implied warranty of
 *  MERCHANTABILITY or FITNESS FOR A PARTICULAR PURPOSE.  See the
 *  GNU Library General Public License for more details.
 *
 *  You should have received a copy of the GNU General Public License
 *  along with this program; if not, write to the Free Software
 *  Foundation, Inc., 59 Temple Place - Suite 330, Boston, MA 02111-1307, USA.
 */

/*! \file enclosure.h
 *  \brief Enclosure sets for continuous systems
 */

#ifndef ARIADNE_ENCLOSURE_H
#define ARIADNE_ENCLOSURE_H

#include <iosfwd>
#include "utility/container.h"
#include "numeric/numeric.h"
#include "algebra/vector.h"
#include "geometry/set_interface.h"
#include "output/graphics_interface.h"

#include "function/function_model.h"

#include "geometry/box.h"
#include <boost/concept_check.hpp>

#ifndef ARIADNE_TAYLOR_SET_H

namespace Ariadne {

//! \related Enclosure \brief The possible types of method used to draw a nonlinear set.
enum DrawingMethod { CURVE_DRAW, BOX_DRAW, AFFINE_DRAW, GRID_DRAW };
//! \related Enclosure \brief The type of method currently used to draw a set.
//! HACK: May be replaced by more advanced functionality in the future.
extern DrawingMethod DRAWING_METHOD;
//! \related Enclosure \brief The accuracy used to draw a set.
//! HACK: May be replaced by more advanced functionality in the future.
extern uint DRAWING_ACCURACY;

//! \related Enclosure \brief The possible types of method used to discretise a nonlinear set.
enum DiscretisationMethod { SUBDIVISION_DISCRETISE, AFFINE_DISCRETISE, CONSTRAINT_DISCRETISE };
//! \related Enclosure \brief The type of method currently used to discretise a nonlinear set.
//! HACK: May be replaced by more advanced functionality in the future.
extern DiscretisationMethod DISCRETISATION_METHOD;

} // namespace Ariadne

#endif

namespace Ariadne {

template<class X, class R> class Constraint;
typedef Constraint<EffectiveScalarFunction,EffectiveNumber> EffectiveConstraint;
typedef Constraint<ValidatedScalarFunction,ValidatedNumber> ValidatedConstraint;

class ValidatedAffineConstrainedImageSet;
class BoundedConstraintSet;

template<class BS> class ListSet;

class Grid;
class PavingInterface;

typedef Constraint<ValidatedScalarFunctionModel64,ValidatedNumericType> ValidatedConstraintModel;

//! \brief A set of the form \f$x=f(s)\f$ for \f$s\in D\f$ satisfying \f$g(s)\leq0\f$ and \f$h(s)=0\f$.
class Enclosure
    : public DrawableInterface
    , public CompactSetInterface
{
    ExactBoxType _domain;
    EffectiveVectorFunction _auxiliary_mapping;
    ValidatedVectorFunctionModel64 _state_function;
    ValidatedScalarFunctionModel64 _time_function;
    ValidatedScalarFunctionModel64 _dwell_time_function;
    List<ValidatedConstraintModel> _constraints;
    ValidatedFunctionModel64FactoryInterface* _function_factory_ptr;
    mutable ExactBoxType _reduced_domain;
    mutable Bool _is_fully_reduced;
  public:
    //! \brief Construct a set with \f$D=\emptyset\f$ in \f$\mathbb{R}^0\f$.
    explicit Enclosure();
    //! \brief Construct a representation of the box \a bx.
<<<<<<< HEAD
    explicit Enclosure(const RealBox& bx, const ValidatedFunctionModelFactoryInterface& fac);
    //! \brief Construct a representation of the box \a bx.
    explicit Enclosure(const ExactBoxType& bx, const ValidatedFunctionModelFactoryInterface& fac);
=======
    explicit Enclosure(const ExactBoxType& bx, const ValidatedFunctionModel64FactoryInterface& fac);
>>>>>>> 38429869
    //! \brief Construct the set with parameter domain \a d and image function \a f.
    explicit Enclosure(const ExactBoxType& d, const ValidatedVectorFunction& f, const ValidatedFunctionModel64FactoryInterface& fac);
    //! \brief Construct the set with parameter domain \a d, image function \a f and constraints \a c.
    explicit Enclosure(const ExactBoxType& d, const ValidatedVectorFunction& f, const List<ValidatedConstraint>& c, const ValidatedFunctionModel64FactoryInterface& fac);
    //! \brief Construct the set with parameter domain \a d, image function \a sf, time function \a tf and constraints \a c.
    explicit Enclosure(const ExactBoxType& d, const ValidatedVectorFunction& sf, const ValidatedScalarFunction& tf, const List<ValidatedConstraint>& c, const ValidatedFunctionModel64FactoryInterface& fac);
    //! \brief Construct the set with domain \a d, space function \a sf, time function \a tf, negative constraints \a g and equality constraints \a h.
    //!   (Not currently implemented.)
    explicit Enclosure(const ExactBoxType& d, const ValidatedVectorFunction& sf, const ValidatedScalarFunction tf, const ValidatedVectorFunction& g, const ValidatedVectorFunction& h, const ValidatedFunctionModel64FactoryInterface& fac);
    //! \brief Construct from an exact singleton constraint \a set.
    explicit Enclosure(const BoundedConstraintSet& set, const ValidatedFunctionModel64FactoryInterface& fac);

    //! \brief Create a dynamically-allocated copy.
    Enclosure* clone() const;

    //! \brief The class used to create new function instances.
    const ValidatedFunctionModel64FactoryInterface& function_factory() const;
    //! \brief The parameter domain \f$D\f$.
    ExactBoxType domain() const;
    ExactBoxType parameter_domain() const;
    //! \brief A subset of the parameter domain containing all feasible points.
    ExactBoxType reduced_domain() const;
    //! \brief An over-approximation to the image of \f$D\f$ under \f$f\f$.
    ExactBoxType codomain() const;
    //! \brief The function giving the state \c x in terms of parameters \c s, \f$x=\xi(s)\f$.
<<<<<<< HEAD
    ValidatedVectorFunctionModel const  state_time_auxiliary_function() const;
    ValidatedVectorFunctionModel const  state_auxiliary_function() const;
    ValidatedVectorFunctionModel const& state_function() const;
    ValidatedScalarFunctionModel const& time_function() const;
    ValidatedVectorFunctionModel const  auxiliary_function() const;
    ValidatedScalarFunctionModel const& dwell_time_function() const;
    ValidatedVectorFunctionModel const  constraint_function() const;
    ValidatedScalarFunctionModel const  get_function(SizeType i) const;
=======
    ValidatedVectorFunctionModel64 const  state_time_auxiliary_function() const;
    ValidatedVectorFunctionModel64 const& state_function() const;
    ValidatedScalarFunctionModel64 const& time_function() const;
    ValidatedVectorFunctionModel64 const  auxiliary_function() const;
    ValidatedScalarFunctionModel64 const& dwell_time_function() const;
    ValidatedVectorFunctionModel64 const  constraint_function() const;
    ValidatedScalarFunctionModel64 const  get_function(SizeType i) const;
>>>>>>> 38429869
    ExactBoxType const constraint_bounds() const;

    //! \brief Set the auxiliary function.
    Void set_auxiliary(EffectiveVectorFunction const& aux);

    //! \brief Introduces a new parameter with values in the interval \a ivl. The set itself does not change.
    Void new_parameter(ExactIntervalType ivl);
    //! \brief Introduces a new independent variable with values in the interval \a ivl.
    //! Equivalent to constructing the set \f$S\times I\f$.
    Void new_variable(ExactIntervalType ivl);
    //! \brief Substitutes the expression \f$x_j=v(x_1,\ldots,x_{j-1},x_{j+1}\ldots,x_n)\f$ into the function and constraints.
    //! Requires that \f$v(D_1,\ldots,D_{j-1},D_{j+1}\ldots,D_n) \subset D_j\f$ where \f$D\f$ is the domain.
    Void substitute(SizeType j, ValidatedScalarFunctionModel64 v);
    //! \brief Substitutes the expression \f$x_j=c\f$ into the function and constraints.
    Void substitute(SizeType j, Float64 c);

    //! \brief Set the time function to zero.
    Void clear_time();

    //! \brief Apply the map \f$r\f$ to the enclosure, obtaining \f$\phi'(s)=r(\phi(s))(x,h)\f$ and \f$\tau'(s)=\tau(s)\f$. \f$f\f$.
    Void apply_map(ValidatedVectorFunction r);
    //! \brief Apply the flow \f$\xi'(s)=\phi(\xi(s),h)\f$ and \f$\tau'(s)=\tau(s)+h\f$.
    Void apply_fixed_evolve_step(ValidatedVectorFunction phi, Float64Value h);
    //! \brief Apply the flow \f$xi'(s)=\phi(\xi(s),\epsilon(\xi(s)))\f$, \f$\tau'(s)=\tau(s)+\epsilon(\xi(s))\f$.
    Void apply_space_evolve_step(ValidatedVectorFunction phi, ValidatedScalarFunction elps);
    //! \brief Apply the flow \f$xi'(s)=\phi(\xi(s),\epsilon(\xi(s),\tau(s)))\f$, \f$\tau'(s)=\tau(s)+\epsilon(\xi(s),\tau(s))\f$.
    Void apply_spacetime_evolve_step(ValidatedVectorFunction phi, ValidatedScalarFunction elps);
    //! \brief Set \f$\xi'(s)=\phi(\xi(s),\epsilon(s))\f$ and \f$\tau'(s)=\tau(s)+\epsilon(s)\f$.
    Void apply_parameter_evolve_step(ValidatedVectorFunction phi, ValidatedScalarFunction elps);
    //! \brief Set \f$\xi'(s)=\phi(\xi(s),\omega(s)-\tau(s))\f$ and \f$\tau'(s)=\omega(s)\f$.
    Void apply_finishing_parameter_evolve_step(ValidatedVectorFunction phi, ValidatedScalarFunction omega);

    //! \brief Set \f$\xi'(s,r)=\phi(\xi(s),r)\f$ and \f$\tau'(s,r)=\tau(s)+r\f$ for $0\leq r\leq h.
    Void apply_full_reach_step(ValidatedVectorFunctionModel64 phi);
    //! \brief Apply the flow \f$xi'(s,r)=\phi(\xi(s),r)\f$, \f$\tau'(s,r)=\tau(s)+r\f$, \f$0\leq r\leq\epsilon(\xi(s),\tau(s))\f$
    Void apply_spacetime_reach_step(ValidatedVectorFunctionModel64 phi, ValidatedScalarFunction elps);
    //! \brief Set \f$\xi'(s,r)=\phi(\xi(s),r)\f$ and \f$\tau'(s,r)=\tau(s)+r\f$ for $0\leq r\leq\epsilon(s)$.
    Void apply_parameter_reach_step(ValidatedVectorFunctionModel64 phi, ValidatedScalarFunction elps);
/*
    //! \brief Apply the flow \f$\phi(x,t)\f$ for \f$t\in[0,h]\f$
    Void apply_reach_step(ValidatedVectorFunction phi, Float64 h);
    //! \brief Apply the flow \f$\phi(x,t)\f$ for \f$t\in[0,\max(h,\epsilon(x))]\f$
    Void apply_reach_step(ValidatedVectorFunction phi, ValidatedScalarFunction elps);
*/

    //! \brief Introduces the constraint \f$c\f$ applied to the state \f$x=f(s)\f$.
    Void new_state_constraint(ValidatedConstraint c);
    //! \brief Introduces the constraint \f$c\f$ applied to the state and time \f$(x,t)\f$.
    Void new_state_time_constraint(ValidatedConstraint c);
    //! \brief Introduces the constraint \f$c\f$ applied to the parameter \f$s\f$.
    Void new_parameter_constraint(ValidatedConstraint c);

    //! \brief Introduces the constraint \f$-g(\xi(s)) \leq 0\f$.
    Void new_positive_state_constraint(ValidatedScalarFunction g);
    //! \brief Introduces the constraint \f$g(\xi(s)) \leq 0\f$.
    Void new_negative_state_constraint(ValidatedScalarFunction g);
    //! \brief Introduces the constraint \f$h(\xi(s)) = 0\f$.
    Void new_zero_state_constraint(ValidatedScalarFunction h);
    //! \brief Introduces the constraint \f$g(s) \leq 0\f$.
    Void new_negative_parameter_constraint(ValidatedScalarFunction g);
    //! \brief Introduces the constraint \f$h(s) = 0\f$.
    Void new_zero_parameter_constraint(ValidatedScalarFunction h);

    //! \brief The number of negative constraints.
    SizeType number_of_constraints() const;
    //! \brief All equality and inequality constraints.
    List<ValidatedConstraintModel> const& constraint_models() const;
    //! \brief All equality and inequality constraints.
    List<ValidatedConstraint> const constraints() const;
    //! \brief The \a i<sup>th</sup> constraint.
    ValidatedConstraintModel const& constraint(SizeType i) const;

    //! \brief  Returns true if \f$g(x)>0\f$ over the whole set,
    //! false \f$g(x)<0\f$ over the whole set,
    //! and indeterminate otherwise.
    ValidatedKleenean satisfies(ValidatedScalarFunction g) const;
    //! \brief Tests if the set satisfies the constraint \a c. Returns \c true if all points in the set satisfy
    //! the constraint, and \c false if no points in the set satisfy the constraint.
    virtual ValidatedKleenean satisfies(ValidatedConstraint c) const;

    //! \brief The dimension of the set.
    DimensionType dimension() const;
    //! \brief The state dimension of the set.
    DimensionType state_dimension() const;
    //! \brief The number of parameters i.e. the dimension of the parameter domain.
    SizeType number_of_parameters() const;
    //! \brief A bounding box for the set.
    UpperBoxType bounding_box() const;
    //! \brief A point in the image of the <em>unconstrained</em> parameter domain.
    ExactPoint centre() const;
    //! \brief An over-approximation to the radius of the set.
    Float64Error radius() const;
    //! \brief Returns \c true if the set is definitely singleton.
    ValidatedSierpinskian is_bounded() const;
    //! \brief Returns \c true if the set is provably empty.
    //! May return \c false if the set can (easily) be proved to be nonempty.
    ValidatedSierpinskian is_empty() const;
    //! \brief Returns \c true if the set can be shown to be disjoint from \a bx.
    ValidatedSierpinskian separated(const ExactBoxType& bx) const;
    //! \brief Returns \c true if the set can be shown to be a subset of \a bx..
    ValidatedSierpinskian inside(const ExactBoxType& bx) const;
    //! \brief Returns \c true if the set can be shown to be a subset of \a bx..
    ValidatedSierpinskian subset(const ExactBoxType& bx) const;

    //! \brief Reduces the size of the effective parameter domain
    //! by pruning away infeasible points. Does not affect the set as a mathematical entity.
    Void reduce() const;
    //! \brief Reconditions the set to give an over-approximation with a simpler representation.
    Void recondition();
    //! \brief Simplifies the representation by changing all uniform errors into independent variables.
    Void uniform_error_recondition();
    //! \brief Simplifies the representation by choosing most significant independent variables to keep, and merging the rest into a single error for each component.
    Void kuhn_recondition();
    //! \brief Restrict the parameter domain to \a subdomain.
    //! \details May also restrict the domain of the defining function models,
    //! resulting in more accurate computations.
    Void restrict(const ExactBoxType& subdomain);
    //! \brief The set obtained by restricting to the \a subdomain.
    Enclosure restriction(const ExactBoxType& subdomain) const;

    //! \brief Compute an outer approximation on the \a grid to the given \a depth.
    GridTreeSet outer_approximation(const Grid& grid, Int depth) const;

    //! \brief Adjoin an outer approximation to the given \a depth to the \a paving.
    Void adjoin_outer_approximation_to(PavingInterface& paving, Int depth) const;
    //! \brief Adjoin an outer approximation to the given \a depth to the \a paving
    //! by subdividing the parameter domain. Does not require constraint propagation,
    //! but may be inefficient.
    Void subdivision_adjoin_outer_approximation_to(PavingInterface& paving, Int depth) const;
    //! \brief Adjoin an outer approximation to the given \a depth to the \a paving
    //! by first computing affine over-approximations of the set.
    Void affine_adjoin_outer_approximation_to(PavingInterface& paving, Int depth) const;
    //! \brief Adjoin an outer approximation to the given \a depth to the \a paving
    //! by using constraint propagation.
    Void constraint_adjoin_outer_approximation_to(PavingInterface& paving, Int depth) const;
    //! \brief Adjoin an outer approximation to the given \a depth to the \a paving
    //! by using an interior point method to try to find good barrier functions
    //! and using constraint propagation to prove disjointness with cells.
    //! \details Potentially very efficient, but may be unreliable due to the
    //! use of nonlinear programming to find good Lyapounov multipliers for
    //! the constraints.
    Void optimal_constraint_adjoin_outer_approximation_to(PavingInterface& paving, Int depth) const;

    //! \brief An approximation as an affine set.
    //! \details Most easily computed by dropping all nonlinear terms in the
    //! image and constraint functions. Potentially a very poor approximation.
    ValidatedAffineConstrainedImageSet affine_approximation() const;
    //! \brief An over-approximation as an affine set.
    //! \details Most easily computed by sweeping all nonlinear terms in the
    //! image and constraint function to constant error terms.
    //! Potentially a very poor approximation, but guaranteed to be an over-
    //! approximation.
    ValidatedAffineConstrainedImageSet affine_over_approximation() const;

    //! \brief A collection of parameter subdomains chosen to make the bounding boxes as small as possible.
    List<ExactBoxType> splitting_subdomains_zeroth_order() const;
    //! \brief A collection of parameter subdomains chosen to make the set as close to affine as possible.
    List<ExactBoxType> splitting_subdomains_first_order() const;
    //! \brief Split into subsets based on the given subdomains.
    List<Enclosure> split(const List<ExactBoxType>& subdomains);

    //! \brief The direction along which the set should be split to reduce the bounding box.
    Nat splitting_index_zeroth_order() const;
    //! \brief Split into two by splitting the parameter domain along
    //! the direction which reduces the size of the bounding box.
    Pair<Enclosure,Enclosure> split_zeroth_order() const;
    //! \brief Split into two by splitting the parameter domain along
    //! the direction which reduces the nonlinearity of the set.
    Pair<Enclosure,Enclosure> split_first_order() const;
    //! \brief Split into two by splitting the parameter domain along a suitably-chosed direction.
    //! Currently defaults to split_zeroth_order().
    Pair<Enclosure,Enclosure> split() const;
    //! \brief Split into two by splitting the parameter domain along
    //! the \a k<sup>th</sup> direction.
    Pair<Enclosure,Enclosure> split(Nat k) const;


    //! \brief Draw to a canvas.
    Void draw(CanvasInterface& c, const Projection2d& p) const;
    //! \brief Draw the bounding box to a canvas. Useful to obtain a quick and rough
    //! image or when all else fails.
    Void box_draw(CanvasInterface&, const Projection2d& p) const;
    //! \brief Draw the to a canvas by splitting into small enough pieces that
    //! affine over-approximations yield a good image.
    Void affine_draw(CanvasInterface&, const Projection2d& p, Nat=1u) const;
    //! \brief Draw the to a canvas by over-approximating on a grid.
    Void grid_draw(CanvasInterface&, const Projection2d& p, Nat=1u) const;

    //! \brief Write to an output stream.
    OutputStream& write(OutputStream&) const;
  private:
    Void _check() const;
    Void _solve_zero_constraints();
    EffectiveVectorFunction real_function() const;
  private:
    friend Enclosure product(const Enclosure&, const ExactIntervalType&);
    friend Enclosure product(const Enclosure&, const ExactBoxType&);
    friend Enclosure product(const Enclosure&, const Enclosure&);
};

//! \related Enclosure \brief Stream output operator.
inline OutputStream& operator<<(OutputStream& os, const Enclosure& s) { return s.write(os); }

//! \related Enclosure \brief The Cartesian product of a constrained image set with an interval in one dimension.
Enclosure product(const Enclosure& set, const ExactIntervalType& ivl);
//! \related Enclosure \brief The Cartesian product of a constrained image set with a box.
Enclosure product(const Enclosure& set, const ExactBoxType& bx);
//! \related Enclosure \brief The Cartesian product of two constrained image sets.
//! \precondition The time function of each set is constant with the same value.
Enclosure product(const Enclosure& set1, const Enclosure& set2);

//! \related Enclosure \brief The image of the \a set under the \a function.
Enclosure apply(const ValidatedVectorFunction& function, const Enclosure& set);
//! \related Enclosure \brief The image of the \a set under the \a function. Does not perform domain-checking.
Enclosure unchecked_apply(const ValidatedVectorFunctionModel64& function, const Enclosure& set);

} //namespace Ariadne

#endif /* ARIADNE_TAYLOR_SET_H */<|MERGE_RESOLUTION|>--- conflicted
+++ resolved
@@ -97,13 +97,9 @@
     //! \brief Construct a set with \f$D=\emptyset\f$ in \f$\mathbb{R}^0\f$.
     explicit Enclosure();
     //! \brief Construct a representation of the box \a bx.
-<<<<<<< HEAD
-    explicit Enclosure(const RealBox& bx, const ValidatedFunctionModelFactoryInterface& fac);
+    explicit Enclosure(const RealBox& bx, const ValidatedFunctionModel64FactoryInterface& fac);
     //! \brief Construct a representation of the box \a bx.
-    explicit Enclosure(const ExactBoxType& bx, const ValidatedFunctionModelFactoryInterface& fac);
-=======
     explicit Enclosure(const ExactBoxType& bx, const ValidatedFunctionModel64FactoryInterface& fac);
->>>>>>> 38429869
     //! \brief Construct the set with parameter domain \a d and image function \a f.
     explicit Enclosure(const ExactBoxType& d, const ValidatedVectorFunction& f, const ValidatedFunctionModel64FactoryInterface& fac);
     //! \brief Construct the set with parameter domain \a d, image function \a f and constraints \a c.
@@ -129,25 +125,23 @@
     //! \brief An over-approximation to the image of \f$D\f$ under \f$f\f$.
     ExactBoxType codomain() const;
     //! \brief The function giving the state \c x in terms of parameters \c s, \f$x=\xi(s)\f$.
-<<<<<<< HEAD
-    ValidatedVectorFunctionModel const  state_time_auxiliary_function() const;
-    ValidatedVectorFunctionModel const  state_auxiliary_function() const;
-    ValidatedVectorFunctionModel const& state_function() const;
-    ValidatedScalarFunctionModel const& time_function() const;
-    ValidatedVectorFunctionModel const  auxiliary_function() const;
-    ValidatedScalarFunctionModel const& dwell_time_function() const;
-    ValidatedVectorFunctionModel const  constraint_function() const;
-    ValidatedScalarFunctionModel const  get_function(SizeType i) const;
-=======
+    ValidatedVectorFunctionModel64 const& state_function() const;
+    //! \brief The function giving the time \c t in terms of parameters \c s, \f$t=\tau(s)\f$.
+    ValidatedScalarFunctionModel64 const& time_function() const;
+    //! \brief The function giving the auxiliary variables in terms of parameters \c s.
+    ValidatedVectorFunctionModel64 const  auxiliary_function() const;
+    //! \brief The function giving the state and auxiliary variables in terms of parameters \c s.
+    ValidatedVectorFunctionModel64 const  state_auxiliary_function() const;
+    //! \brief The function giving the state, time and auxiliary variables in terms of parameters \c s.
     ValidatedVectorFunctionModel64 const  state_time_auxiliary_function() const;
-    ValidatedVectorFunctionModel64 const& state_function() const;
-    ValidatedScalarFunctionModel64 const& time_function() const;
-    ValidatedVectorFunctionModel64 const  auxiliary_function() const;
+    //! \brief The function giving the time since the last discrete jump in terms of the parameters \c s.
     ValidatedScalarFunctionModel64 const& dwell_time_function() const;
+    //! \brief The function \c g of the constrants \f$g(s)\in C\f$.
     ValidatedVectorFunctionModel64 const  constraint_function() const;
+    //! \brief The bounds \c C of the constrants \f$g(s)\in C\f$.
+    ExactBoxType const constraint_bounds() const;
+    //! \brief The function of parameters \a s giving the \a i<sup>th</sup> state variable.
     ValidatedScalarFunctionModel64 const  get_function(SizeType i) const;
->>>>>>> 38429869
-    ExactBoxType const constraint_bounds() const;
 
     //! \brief Set the auxiliary function.
     Void set_auxiliary(EffectiveVectorFunction const& aux);
