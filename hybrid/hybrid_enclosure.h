--- conflicted
+++ resolved
@@ -132,13 +132,9 @@
     //! \brief An enclosure corresponding to a Euclidean box \a bx in location \a q with variables ordered by \a spc.
     HybridEnclosure(const DiscreteLocation& q, const RealSpace& spc, const ExactBoxType& bx, const ValidatedFunctionModelFactoryInterface& fac);
     //! \brief An enclosure corresponding to a hybrid box \a hbx.
-<<<<<<< HEAD
     HybridEnclosure(const HybridBoxType& hbx, const ValidatedFunctionModelFactoryInterface& fac);
-=======
-    HybridEnclosure(const HybridBoxType& hbx, const IntervalFunctionModelFactoryInterface& fac);
     //! \brief An enclosure corresponding to a hybrid box \a hbx.
-    HybridEnclosure(const HybridBoxType& hbx, List<RealAssignment> aux, const IntervalFunctionModelFactoryInterface& fac);
->>>>>>> 737be320
+    HybridEnclosure(const HybridBoxType& hbx, List<RealAssignment> aux, const ValidatedFunctionModelFactoryInterface& fac);
     //! \brief An enclosure constructed from a location \a q, a real space \a spc, and a (timed) enclosure \a es.
     HybridEnclosure(const DiscreteLocation& q, const RealSpace& spc, const Enclosure& es);
     //! \brief Destructor.
