--- conflicted
+++ resolved
@@ -1,11 +1,8 @@
 add_library(ariadne-dynamics OBJECT
     orbit.cpp
-<<<<<<< HEAD
     inclusion_vector_field.cpp
-=======
+    differential_inclusion.cpp
     first_order_pde.cpp
->>>>>>> 2dafcdee
-    differential_inclusion.cpp
     map_evolver.cpp
     vector_field_evolver.cpp
     reachability_analyser.cpp
