/***************************************************************************
 *            numeric_submodule.cc
 *
 *  Copyright 2008  Pieter Collins
 *
 ****************************************************************************/

/*
 *  This program is free software; you can redistribute it and/or modify
 *  it under the terms of the GNU General Public License as published by
 *  the Free Software Foundation; either version 2 of the License, or
 *  (at your option) any later version.
 *
 *  This program is distributed in the hope that it will be useful,
 *  but WITHOUT ANY WARRANTY; without even the implied warranty of
 *  MERCHANTABILITY or FITNESS FOR A PARTICULAR PURPOSE.  See the
 *  GNU Library General Public License for more details.
 *
 *  You should have received a copy of the GNU General Public License
 *  along with this program; if not, write to the Free Software
 *  Foundation, Inc., 59 Temple Place - Suite 330, Boston, MA 02111-1307, USA.
 */


#include "boost_python.h"
#include "utilities.h"

#include "numeric/logical.h"
#include "numeric/integer.h"
#include "numeric/rational.h"
#include "numeric/real.h"
#include "numeric/float64.h"
#include "numeric/floatmp.h"
#include "numeric/float-user.h"

#define DECLARE_NUMERIC_OPERATIONS(X,PX) \
    X add(X,X); X sub(X,X); X mul(X,X); X div(X,X); \
    X pos(X); X neg(X); X sqr(X); X rec(X); X pow(X,Int); \
    X max(X,X); X min(X,X); PX abs(X); \
    X sqrt(X); X exp(X); X log(X); X sin(X); X cos(X); X tan(X); X atan(X); \


namespace Ariadne {

// Declare friend functions in namespace
Rational operator/(Integer const&, Integer const&);
Integer pow(Integer const& z, Nat m);
//Integer abs(Integer const& z);

DECLARE_NUMERIC_OPERATIONS(Real,PositiveReal);
//DECLARE_NUMERIC_OPERATIONS(MetricFloat<PR>);
//DECLARE_NUMERIC_OPERATIONS(BoundedFloat<PR>);
//DECLARE_NUMERIC_OPERATIONS(ApproximateFloat<PR>64);

template<> String class_name<Precision64>() { return "Precision64"; }
template<> String class_name<PrecisionMP>() { return "PrecisionMP"; }

template<class T> String class_tag();
template<> String class_tag<Precision64>() { return "64"; }
template<> String class_tag<PrecisionMP>() { return "MP"; }

template<class T> struct PythonName { const char* get() const { return class_name<T>().c_str(); } };
template<class T> inline const char* python_name() { return PythonName<T>().get(); }

} // namespace Ariadne


using namespace boost::python;


namespace Ariadne {

OutputStream& operator<<(OutputStream& os, const PythonRepresentation<Rational>& repr) {
    return os << "Rational("<<repr.reference().numerator()<<","<<repr.reference().denominator()<<")"; }
OutputStream& operator<<(OutputStream& os, const PythonRepresentation<RawFloat64>& repr) {
    return os << "Float64("<<repr.reference()<<")"; }
OutputStream& operator<<(OutputStream& os, const PythonRepresentation<ApproximateFloat64>& repr) {
    return os << "ApproximateFloat64("<<repr.reference().raw()<<")"; }
OutputStream& operator<<(OutputStream& os, const PythonRepresentation<BoundedFloat64>& repr) {
    return os << "BoundedFloat64("<<repr.reference().lower().raw()<<","<<repr.reference().upper().raw()<<")"; }
OutputStream& operator<<(OutputStream& os, const PythonRepresentation<ExactFloat64>& repr) {
    return os << "ExactFloat64("<<repr.reference().raw()<<")"; }
OutputStream& operator<<(OutputStream& os, const PythonRepresentation<UpperFloat64>& repr) {
    return os << "UpperFloat64("<<repr.reference().raw()<<")"; }
OutputStream& operator<<(OutputStream& os, const PythonRepresentation<PositiveUpperFloat64>& repr) {
    return os << "ErrorFloat64("<<repr.reference().raw()<<")"; }

template<class OP> struct PythonOperator { };
PythonOperator<Pos> pos(boost::python::self_ns::self_t) { return PythonOperator<Pos>(); }
PythonOperator<Neg> neg(boost::python::self_ns::self_t) { return PythonOperator<Neg>(); }
PythonOperator<Sqr> sqr(boost::python::self_ns::self_t) { return PythonOperator<Sqr>(); }
PythonOperator<Rec> rec(boost::python::self_ns::self_t) { return PythonOperator<Rec>(); }
PythonOperator<Sqrt> sqrt(boost::python::self_ns::self_t) { return PythonOperator<Sqrt>(); }
PythonOperator<Exp> exp(boost::python::self_ns::self_t) { return PythonOperator<Exp>(); }
PythonOperator<Log> log(boost::python::self_ns::self_t) { return PythonOperator<Log>(); }
PythonOperator<Sin> sin(boost::python::self_ns::self_t) { return PythonOperator<Sin>(); }
PythonOperator<Cos> cos(boost::python::self_ns::self_t) { return PythonOperator<Cos>(); }
PythonOperator<Tan> tan(boost::python::self_ns::self_t) { return PythonOperator<Tan>(); }
PythonOperator<Atan> atan(boost::python::self_ns::self_t) { return PythonOperator<Atan>(); }


template<class OP, class T> auto py_apply(T const& t) -> decltype(OP()(t)){ OP op; return op(t); }

template<class... T> struct Tag { };

template<class T, class B = boost::python::bases<> > class class_ : public boost::python::class_<T,B> {
    typedef T const& Tcr;
  public:
    class_(String const& name)
        : boost::python::class_<T,B>(name.c_str()) { }
    template<class... U> class_(String const& name, boost::python::init<U...> const& initialiser)
        : boost::python::class_<T,B>(name.c_str(),initialiser) { }
    using boost::python::class_<T,B>::def;
    template<class OP> void def(PythonOperator<OP>) { boost::python::def(to_str(OP()).c_str(),&py_apply<OP,T>); }
    void define_self_arithmetic() {
        using boost::python::self;
        this->def(+self); this->def(-self);
        this->def(self+self); this->def(self-self); this->def(self*self); this->def(self/self);
    }
    template<class X> void define_mixed_arithmetic() {
        using boost::python::self_ns::self;
        X const* other_ptr=nullptr; X const& other=*other_ptr;
        this->def(self+other); this->def(self-other); this->def(self*other); this->def(self/other);
        this->def(other+self); this->def(other-self); this->def(other*self); this->def(other/self);
    }
    void define_unary_arithmetic() {
        using boost::python::self_ns::self;
        this->def(+self); this->def(-self);
        using boost::python::def;
        this->def(pos(self)); this->def(neg(self));
        this->def(sqr(self)); this->def(rec(self));
    }
    void define_transcendental_functions() {
        this->define_unary_arithmetic();
        this->def(sqrt(self)); this->def(exp(self)); this->def(log(self));
        this->def(sin(self)); this->def(cos(self)); this->def(tan(self)); this->def(atan(self));
    }
    void define_monotonic_functions() {
        typedef decltype(-declval<T>()) NT;
        using boost::python::def;
        this->def(pos(self)); this->def(neg(self));
        this->def(sqrt(self)); this->def(exp(self)); this->def(log(self)); this->def(atan(self));
    }
    void define_self_comparisons() {
        using boost::python::self_ns::self;
        this->def(self==self); this->def(self!=self);
        this->def(self<=self); this->def(self>=self); this->def(self<self); this->def(self>self);
    }
    void define_self_logical() {
        using boost::python::self_ns::self;
        this->def(self & self); this->def(self | self); this->def(~self);
    }
    void convert_from() { }
    template<class A, class... AS> void convert_from() {
        this->def(boost::python::init<A>()); boost::python::implicitly_convertible<A,T>; this->convert_from<AS...>();
    }
    void inits() { }
    template<class A, class... AS> void inits() {
        this->def(boost::python::init<A>()); this->inits<AS...>();
    }
};


template<class P> Bool decide(Logical<P> l) { return Ariadne::decide(l); }
template<class P> Bool definitely(Logical<P> l) { return Ariadne::definitely(l); }
template<class P> Bool possibly(Logical<P> l) { return Ariadne::possibly(l); }

template<class P> auto check(Logical<P> l, Effort e) -> decltype(l.check(e)) { return l.check(e); }
template<class P1, class P2> Logical<Weaker<P1,P2>> operator&(Logical<P1> l1, Logical<P2> l2) { return l1 and l2; }
template<class P1, class P2> Logical<Weaker<P1,P2>> operator|(Logical<P1> l1, Logical<P2> l2) { return l1 or l2; }
template<class P> Logical<Opposite<P>> operator~(Logical<P> l) { return not l; }

template<class P> void export_effective_logical(std::string name)
{
    typedef decltype(declval<Logical<P>>().check(declval<Effort>())) CheckType;
    OutputStream& operator<<(OutputStream& os, Logical<P> l);

    class_<Logical<P>> logical_class(name,init<bool>());
    logical_class.def(init<Logical<P>>());
    logical_class.def("check", (CheckType(Logical<P>::*)(Effort)) &Logical<P>::check);
    logical_class.define_self_logical();
    logical_class.def(self_ns::str(self));
    logical_class.def(self_ns::repr(self));
    def("check", (CheckType(*)(Logical<P> const&,Effort)) &Ariadne::check<P>);
};

template<class P> void export_logical(std::string name)
{
    typedef decltype(~declval<Logical<P>>()) NotType;
    OutputStream& operator<<(OutputStream& os, Logical<P> l);
    class_<Logical<P>> logical_class(name,init<bool>());
    logical_class.def(init<Logical<P>>());
    logical_class.define_self_logical();
    logical_class.def(self_ns::str(self));
    logical_class.def(self_ns::repr(self));

    def("decide", (bool(*)(Logical<P>)) &decide);
    def("possibly", (bool(*)(Logical<P>)) &possibly);
    def("definitely", (bool(*)(Logical<P>)) &definitely);

};

template<> void export_logical<Exact>(std::string name)
{
    typedef Exact P;
    OutputStream& operator<<(OutputStream& os, Logical<P> l);
    class_<Logical<P>> logical_class(name,init<bool>());
    logical_class.def(init<Logical<P>>());
    logical_class.define_self_logical();
    logical_class.def(self_ns::str(self));
    logical_class.def(self_ns::repr(self));

    implicitly_convertible<Logical<Exact>,bool>();

    boost::python::class_<Boolean,boost::python::bases<Logical<Exact>>> boolean_class("Boolean");
}

void export_integer()
{
    class_<Integer> integer_class("Integer");
    integer_class.def(init<int>());
    integer_class.def(init<Integer>());

    integer_class.def(self_ns::str(self));
    integer_class.def(self_ns::repr(self));

//    integer_class.define_self_arithmetic();

    // Required for mixed operations with integral types
    integer_class.define_mixed_arithmetic<Integer>();
    integer_class.define_self_comparisons();

    def("pow", (Integer(*)(const Integer&,Nat)) &pow) ;
    integer_class.def(abs(self));


    implicitly_convertible<int,Integer>();

}

void export_rational()
{
    class_<Rational> rational_class("Rational");
    rational_class.def(init<int,int>());
    rational_class.def(init<Integer,Integer>());
    rational_class.def(init<int>());
    //rational_class.def(init<double>());
    rational_class.def(init<Integer>());
    rational_class.def(init<Rational>());

    rational_class.define_self_arithmetic();
    rational_class.define_self_comparisons();
    rational_class.define_mixed_arithmetic<double>();
    rational_class.define_mixed_arithmetic<Rational>();

    rational_class.def(self_ns::str(self));
    rational_class.def(self_ns::repr(self));

    rational_class.def("get_d", &Rational::get_d);

    implicitly_convertible<Integer,Rational>();

}

void export_real()
{
    class_<Real> real_class("Real");
    real_class.def(init<int>());
    real_class.def(init<Integer>());
    real_class.def(init<Rational>());
    real_class.def(init<Real>());

    real_class.define_self_arithmetic();
    real_class.template define_mixed_arithmetic<Int>();
    real_class.template define_mixed_arithmetic<Rational>();
    real_class.define_transcendental_functions();
    real_class.define_self_comparisons();

    def("exp", (Real(*)(Real)) &exp);

    real_class.def(self_ns::str(self));
    real_class.def(self_ns::repr(self));

    real_class.def("get", (BoundedFloat64(Real::*)(Precision64)const) &Real::get);
    real_class.def("get", (BoundedFloatMP(Real::*)(PrecisionMP)const) &Real::get);
    real_class.def("get", (BoundedFloatMP(Real::*)(Accuracy)const) &Real::evaluate);
    real_class.def("evaluate", (BoundedFloatMP(Real::*)(Accuracy)const) &Real::evaluate);
    real_class.def("get_d", &Real::get_d);

    implicitly_convertible<Rational,Real>();
}


template<class P> void export_number()
{
    class_<Number<P>> number_class(class_name<P>()+"Number");
    number_class.def(init<Rational>());
    number_class.define_self_arithmetic();
//    number_class.def("get", (BoundedFloat64(Number<P>::*)(ValidatedTag,Precision64)const) &Number<P>::get);
//    number_class.def("get", (ApproximateFloat64(Number<P>::*)(ApproximateTag,Precision64)const) &Number<P>::get);
//    number_class.def("get", (BoundedFloatMP(Number<P>::*)(ValidatedTag,PrecisionMP)const) &Number<P>::get);
//    number_class.def("get", (ApproximateFloatMP(Number<P>::*)(ApproximateTag,PrecisionMP)const) &Number<P>::get);
}

BoundedFloat64 get(ExactNumber const& n, Precision64 const& pr) { return n.get(BoundedTag(),pr); }
BoundedFloatMP get(ExactNumber const& n, PrecisionMP const& pr) { return n.get(BoundedTag(),pr); }
BoundedFloat64 get(EffectiveNumber const& n, Precision64 const& pr) { return n.get(BoundedTag(),pr); }
BoundedFloatMP get(EffectiveNumber const& n, PrecisionMP const& pr) { return n.get(BoundedTag(),pr); }
BoundedFloat64 get(ValidatedNumber const& n, Precision64 const& pr) { return n.get(BoundedTag(),pr); }
BoundedFloatMP get(ValidatedNumber const& n, PrecisionMP const& pr) { return n.get(BoundedTag(),pr); }
UpperFloat64 get(UpperNumber const& n, Precision64 const& pr) { return n.get(UpperTag(),pr); }
UpperFloatMP get(UpperNumber const& n, PrecisionMP const& pr) { return n.get(UpperTag(),pr); }
LowerFloat64 get(LowerNumber const& n, Precision64 const& pr) { return n.get(LowerTag(),pr); }
LowerFloatMP get(LowerNumber const& n, PrecisionMP const& pr) { return n.get(LowerTag(),pr); }
ApproximateFloat64 get(ApproximateNumber const& n, Precision64 const& pr) { return n.get(ApproximateTag(),pr); }
ApproximateFloatMP get(ApproximateNumber const& n, PrecisionMP const& pr) { std::cerr<<"get(AN,MP)\n";return n.get(ApproximateTag(),pr); }

void export_numbers()
{
    class_<ApproximateNumber> approximate_number_class(class_name<Approximate>()+"Number");
    approximate_number_class.def(init<Rational>());
    approximate_number_class.def(init<Real>());
    approximate_number_class.def(init<ExactNumber>());
    approximate_number_class.def(init<EffectiveNumber>());
    approximate_number_class.def(init<ValidatedNumber>());
    approximate_number_class.def(init<ApproximateNumber>());
    approximate_number_class.def("get", (ApproximateFloat64(*)(ApproximateNumber const&, Precision64 const&)) &get);
    approximate_number_class.def("get", (ApproximateFloatMP(*)(ApproximateNumber const&, PrecisionMP const&)) &get);
    approximate_number_class.define_self_arithmetic();
    approximate_number_class.define_mixed_arithmetic<ApproximateNumber>();
    approximate_number_class.define_transcendental_functions();
    approximate_number_class.def(self_ns::str(self));
    approximate_number_class.def(self_ns::repr(self));

    class_<LowerNumber> lower_number_class(class_name<Lower>()+"Number");
    lower_number_class.def(init<ValidatedNumber>());
    lower_number_class.def("get", (LowerFloat64(*)(LowerNumber const&, Precision64 const&)) &get);
    lower_number_class.def("get", (LowerFloatMP(*)(LowerNumber const&, PrecisionMP const&)) &get);
    lower_number_class.define_monotonic_functions();
    lower_number_class.def(self_ns::str(self));
    lower_number_class.def(self_ns::repr(self));

    class_<UpperNumber> upper_number_class(class_name<Upper>()+"Number");
    upper_number_class.def(init<ValidatedNumber>());
    upper_number_class.def("get", (UpperFloat64(*)(UpperNumber const&, Precision64 const&)) &get);
    upper_number_class.def("get", (UpperFloatMP(*)(UpperNumber const&, PrecisionMP const&)) &get);
    upper_number_class.define_monotonic_functions();
    upper_number_class.def(self_ns::str(self));
    upper_number_class.def(self_ns::repr(self));

    class_<ValidatedNumber> validated_number_class(class_name<Validated>()+"Number");
    validated_number_class.def(init<Rational>());
    validated_number_class.def(init<Real>());
    validated_number_class.def(init<ExactNumber>());
    validated_number_class.def(init<EffectiveNumber>());
    validated_number_class.def(init<ValidatedNumber>());
    validated_number_class.def("get", (BoundedFloat64(*)(ValidatedNumber const&, Precision64 const&)) &get);
    validated_number_class.def("get", (BoundedFloatMP(*)(ValidatedNumber const&, PrecisionMP const&)) &get);
    validated_number_class.define_self_arithmetic();
    validated_number_class.define_mixed_arithmetic<ValidatedNumber>();
    validated_number_class.define_transcendental_functions();
    validated_number_class.def(self_ns::str(self));
    validated_number_class.def(self_ns::repr(self));

    class_<EffectiveNumber> effective_number_class(class_name<Effective>()+"Number");
    effective_number_class.def(init<Rational>());
    effective_number_class.def(init<Real>());
    effective_number_class.def(init<ExactNumber>());
    effective_number_class.def(init<EffectiveNumber>());
    effective_number_class.def("get", (BoundedFloat64(*)(EffectiveNumber const&, Precision64 const&)) &get);
    effective_number_class.def("get", (BoundedFloatMP(*)(EffectiveNumber const&, PrecisionMP const&)) &get);
    effective_number_class.define_self_arithmetic();
    effective_number_class.define_mixed_arithmetic<EffectiveNumber>();
    effective_number_class.define_transcendental_functions();
    effective_number_class.def(self_ns::str(self));
    effective_number_class.def(self_ns::repr(self));

    class_<ExactNumber> exact_number_class(class_name<Exact>()+"Number");
    exact_number_class.def(init<Rational>());
    exact_number_class.def(init<ExactNumber>());
    exact_number_class.def("get", (BoundedFloat64(*)(ExactNumber const&, Precision64 const&)) &get);
    exact_number_class.def("get", (BoundedFloatMP(*)(ExactNumber const&, PrecisionMP const&)) &get);
    exact_number_class.def(self_ns::str(self));
    exact_number_class.def(self_ns::repr(self));


    implicitly_convertible<ValidatedNumber,ApproximateNumber>();
    implicitly_convertible<ValidatedNumber,LowerNumber>();
    implicitly_convertible<ValidatedNumber,UpperNumber>();
    implicitly_convertible<EffectiveNumber,ValidatedNumber>();
    implicitly_convertible<ExactNumber,EffectiveNumber>();

    implicitly_convertible<Rational,ExactNumber>();
    implicitly_convertible<Real,EffectiveNumber>();
}

template<class PR> void export_exact_float()
{
    class_<ExactFloat<PR>> exact_float_class("ExactFloat"+class_tag<PR>());
    exact_float_class.def(init<int>());
    exact_float_class.def(init<double>());
    exact_float_class.def(init<Integer,PR>());
    exact_float_class.def(init<ExactFloat<PR>>());

    exact_float_class.template define_mixed_arithmetic<Int>();
    exact_float_class.template define_mixed_arithmetic<ExactFloat<PR>>();
    exact_float_class.define_self_arithmetic();
    //exact_float_class.define_mixed_arithmetic<ApproximateNumericType>();
    //exact_float_class.define_mixed_arithmetic<LowerNumericType>();
    //exact_float_class.define_mixed_arithmetic<UpperNumericType>();
    //exact_float_class.define_mixed_arithmetic<ValidatedNumericType>();
    exact_float_class.define_self_comparisons();

    def("pos", (ExactFloat<PR>(*)(ExactFloat<PR> const&)) &pos);
    def("neg", (ExactFloat<PR>(*)(ExactFloat<PR> const&)) &neg);

    exact_float_class.def("precision", &ExactFloat<PR>::precision);
    exact_float_class.def("get_d",&ExactFloat<PR>::get_d);

    exact_float_class.def(self_ns::str(self));
    exact_float_class.def(self_ns::repr(self));

    implicitly_convertible<int,ExactFloat<PR>>();

    exact_float_class.def("set_output_precision",&ExactFloat<PR>::set_output_precision).staticmethod("set_output_precision");
}

template<class PR> void export_error_float()
{
    class_<ErrorFloat<PR>> error_float_class("ErrorFloat"+class_tag<PR>());
    error_float_class.def(init<uint>());
    error_float_class.def(init<double>());
    error_float_class.def(init<ErrorFloat<PR>>());

    error_float_class.def(+self);
    error_float_class.def(self+self);
    error_float_class.def(self*self);
    error_float_class.def("get_d",&ErrorFloat<PR>::get_d);
    error_float_class.def(self_ns::str(self));
    error_float_class.def(self_ns::repr(self));

    error_float_class.def("precision", &ErrorFloat<PR>::precision);

    //    error_float_class.def("set_output_precision",&ErrorFloat<PR>::set_output_precision).staticmethod("set_output_precision");
}

template<class PR> void export_metric_float()
{
<<<<<<< HEAD
    class_<MetricFloat<PR>> metric_float_class("MetricFloat"+class_tag<PR>());
    metric_float_class.def(init<double,double>());
    metric_float_class.def(init<ExactFloat<PR>,ErrorFloat<PR>>());
    metric_float_class.def(init<Real,PR>());

    metric_float_class.def(init<double>());
    metric_float_class.def(init<ValidatedNumericType>());
    metric_float_class.def(init<ExactFloat<PR>>());
    metric_float_class.def(init<MetricFloat<PR>>());
    metric_float_class.def(init<BoundedFloat<PR>>());

    metric_float_class.def("value", &MetricFloat<PR>::value);
    metric_float_class.def("error", &MetricFloat<PR>::error);
    metric_float_class.def("lower", &MetricFloat<PR>::lower);
    metric_float_class.def("upper", &MetricFloat<PR>::upper);

    metric_float_class.def("precision", &MetricFloat<PR>::precision);

    metric_float_class.template define_mixed_arithmetic<Int>();
    metric_float_class.template define_mixed_arithmetic<MetricFloat<PR>>();
    metric_float_class.template define_mixed_arithmetic<ValidatedNumber>();
    metric_float_class.define_self_arithmetic();
//    metric_float_class.define_mixed_arithmetic<MetricFloat<PR>>();
//    metric_float_class.define_mixed_arithmetic<ApproximateNumericType>();
//    metric_float_class.define_mixed_arithmetic<LowerNumericType>();
//    metric_float_class.define_mixed_arithmetic<UpperNumericType>();
//    metric_float_class.define_mixed_arithmetic<ValidatedNumericType>();
    metric_float_class.define_self_comparisons();

    metric_float_class.define_unary_arithmetic();
    metric_float_class.define_transcendental_functions();

    metric_float_class.def(self_ns::str(self));
    metric_float_class.def(self_ns::repr(self));

    implicitly_convertible<ExactFloat<PR>,MetricFloat<PR>>();
=======
    class_< ExactFloat > exact_float_class("ExactFloat",init<ExactFloat>());
    exact_float_class.def(init<>());
    exact_float_class.def(init<int>());
    exact_float_class.def(init<Float>());
    exact_float_class.def(+self);
    exact_float_class.def(-self);
    exact_float_class.def(self+self);
    exact_float_class.def(self-self);
    exact_float_class.def(self*self);
    exact_float_class.def(self/self);

    exact_float_class.def("set_output_precision", &ExactFloat::set_output_precision);
    exact_float_class.staticmethod("set_output_precision");
    exact_float_class.def("__str__", &__cstr__<ExactFloat>);
    exact_float_class.def("__repr__", &__cstr__<ExactFloat>);

    implicitly_convertible<int,ExactFloat>();

>>>>>>> dee10e8e
}


template<class PR> void export_bounded_float()
{
    class_<BoundedFloat<PR>> bounded_float_class("BoundedFloat"+class_tag<PR>());
    bounded_float_class.def(init<double,double>());
    bounded_float_class.def(init<LowerFloat<PR>,UpperFloat<PR>>());
    bounded_float_class.def(init<Real,PR>());

    bounded_float_class.def(init<double>());
    bounded_float_class.def(init<ValidatedNumericType>());
    bounded_float_class.def(init<ExactFloat<PR>>());
    bounded_float_class.def(init<MetricFloat<PR>>());
    bounded_float_class.def(init<BoundedFloat<PR>>());

    bounded_float_class.def("lower", &BoundedFloat<PR>::lower);
    bounded_float_class.def("upper", &BoundedFloat<PR>::upper);
    bounded_float_class.def("value", &BoundedFloat<PR>::value);
    bounded_float_class.def("error", &BoundedFloat<PR>::error);

    bounded_float_class.def("precision", &BoundedFloat<PR>::precision);

    bounded_float_class.template define_mixed_arithmetic<Int>();
    bounded_float_class.template define_mixed_arithmetic<MetricFloat<PR>>();
    bounded_float_class.template define_mixed_arithmetic<BoundedFloat<PR>>();
    bounded_float_class.template define_mixed_arithmetic<ValidatedNumber>();
    bounded_float_class.define_self_arithmetic();
//    bounded_float_class.define_mixed_arithmetic<ApproximateNumericType>();
//    bounded_float_class.define_mixed_arithmetic<LowerNumericType>();
//    bounded_float_class.define_mixed_arithmetic<UpperNumericType>();
//    bounded_float_class.define_mixed_arithmetic<ValidatedNumericType>();
    bounded_float_class.define_self_comparisons();

    bounded_float_class.define_unary_arithmetic();
    bounded_float_class.define_transcendental_functions();

    bounded_float_class.def(self_ns::str(self));
    bounded_float_class.def(self_ns::repr(self));

    implicitly_convertible<MetricFloat<PR>,BoundedFloat<PR>>();

    bounded_float_class.def("set_output_precision",&BoundedFloat<PR>::set_output_precision).staticmethod("set_output_precision");

}

template<class PR> void export_upper_float()
{
    class_<UpperFloat<PR>> upper_float_class("UpperFloat"+class_tag<PR>());
    upper_float_class.def(init<int>());
    upper_float_class.def(init<double>());
    upper_float_class.def(init<Real,PR>());

    upper_float_class.def(init<ExactFloat<PR>>());
    upper_float_class.def(init<MetricFloat<PR>>());
    upper_float_class.def(init<BoundedFloat<PR>>());
    upper_float_class.def(init<UpperFloat<PR>>());
    upper_float_class.def(init<UpperNumericType>());
    upper_float_class.def(self_ns::str(self));
    upper_float_class.def(self_ns::repr(self));

    upper_float_class.def("precision", &UpperFloat<PR>::precision);

    upper_float_class.def(+self);
    upper_float_class.def(-self);
    upper_float_class.def(self + self);
    upper_float_class.def(self + UpperFloat<PR>());
    upper_float_class.def(UpperFloat<PR>() + self);
    upper_float_class.def(self - self);
    upper_float_class.def(self - LowerFloat<PR>());
    upper_float_class.def(LowerFloat<PR>() - self);

    upper_float_class.def(self + Int());
    upper_float_class.def(Int() + self);
    upper_float_class.def(self - Int());
    upper_float_class.def(Int() - self);

    upper_float_class.def(self > BoundedFloat<PR>());
    upper_float_class.def(self > ApproximateFloat<PR>());
    upper_float_class.def(self < LowerFloat<PR>());
    upper_float_class.def(self >= BoundedFloat<PR>());
    upper_float_class.def(self >= ApproximateFloat<PR>());
    upper_float_class.def(self <= LowerFloat<PR>());

//    upper_float_class.define_mixed_arithmetic<ApproximateNumericType>();
//    upper_float_class.def(UpperNumericType() + self);
//    upper_float_class.def(LowerNumericType() - self);
//    upper_float_class.def(self + UpperNumericType());
//    upper_float_class.def(self - LowerNumericType());

    upper_float_class.define_monotonic_functions();

    implicitly_convertible<BoundedFloat<PR>,UpperFloat<PR>>();
}

template<class PR> void export_lower_float()
{
    class_<LowerFloat<PR>> lower_float_class("LowerFloat"+class_tag<PR>());
    lower_float_class.def(init<int>());
    lower_float_class.def(init<double>());
    lower_float_class.def(init<Real,PR>());

    lower_float_class.def(init<ExactFloat<PR>>());
    lower_float_class.def(init<MetricFloat<PR>>());
    lower_float_class.def(init<BoundedFloat<PR>>());
    lower_float_class.def(init<LowerFloat<PR>>());
    lower_float_class.def(init<LowerNumericType>());
    lower_float_class.def(self_ns::str(self));
    lower_float_class.def(self_ns::repr(self));

    lower_float_class.def("precision", &LowerFloat<PR>::precision);

    lower_float_class.def(+self);
    lower_float_class.def(-self);
    lower_float_class.def(self + self);
    lower_float_class.def(self + LowerFloat<PR>());
    lower_float_class.def(LowerFloat<PR>() + self);
    lower_float_class.def(self - self);
    lower_float_class.def(self - UpperFloat<PR>());
    lower_float_class.def(UpperFloat<PR>() - self);

    lower_float_class.def(self + Int());
    lower_float_class.def(Int() + self);
    lower_float_class.def(self - Int());
    lower_float_class.def(Int() - self);

    lower_float_class.def(self < BoundedFloat<PR>());
    lower_float_class.def(self < ApproximateFloat<PR>());
    lower_float_class.def(self > UpperFloat<PR>());
    lower_float_class.def(self <= BoundedFloat<PR>());
    lower_float_class.def(self <= ApproximateFloat<PR>());
    lower_float_class.def(self >= UpperFloat<PR>());

    //    lower_float_class.define_mixed_arithmetic<ApproximateNumericType>();

//    lower_float_class.def(LowerNumericType() + self);
//    lower_float_class.def(UpperNumericType() - self);
//    lower_float_class.def(self + LowerNumericType());
//    lower_float_class.def(self - UpperNumericType());

    lower_float_class.define_monotonic_functions();

    implicitly_convertible<BoundedFloat<PR>,LowerFloat<PR>>();
}



template<class PR> void export_approximate_float()
{
    class_<ApproximateFloat<PR>> approximate_float_class("ApproximateFloat"+class_tag<PR>());
    approximate_float_class.def(init<double>());
    approximate_float_class.def(init<Real,PR>());

    approximate_float_class.def(init<ExactFloat<PR>>());
    approximate_float_class.def(init<MetricFloat<PR>>());
    approximate_float_class.def(init<BoundedFloat<PR>>());
    approximate_float_class.def(init<LowerFloat<PR>>());
    approximate_float_class.def(init<UpperFloat<PR>>());
    approximate_float_class.def(init<ApproximateFloat<PR>>());
    approximate_float_class.def(init<ApproximateNumericType>());

    approximate_float_class.define_self_arithmetic();
    approximate_float_class.template define_mixed_arithmetic<ApproximateFloat<PR>>();
    approximate_float_class.template define_mixed_arithmetic<ApproximateNumber>();
    approximate_float_class.template define_mixed_arithmetic<double>();
    approximate_float_class.define_self_comparisons();

    approximate_float_class.def("precision", &ApproximateFloat<PR>::precision);
    approximate_float_class.def("get_d", &ApproximateFloat<PR>::get_d);


    approximate_float_class.def(self_ns::str(self));
    approximate_float_class.def(self_ns::repr(self));

    implicitly_convertible<double,ApproximateFloat<PR>>();
    //implicitly_convertible<Integer,BoundedFloat<PR>>();
    implicitly_convertible<ExactFloat<PR>,ApproximateFloat<PR>>();
    implicitly_convertible<MetricFloat<PR>,ApproximateFloat<PR>>();
    implicitly_convertible<BoundedFloat<PR>,ApproximateFloat<PR>>();
    implicitly_convertible<UpperFloat<PR>,ApproximateFloat<PR>>();
    implicitly_convertible<LowerFloat<PR>,ApproximateFloat<PR>>();

    approximate_float_class.def(abs(self));

    approximate_float_class.define_unary_arithmetic();
    approximate_float_class.define_transcendental_functions();
}

Void export_effort() {
    class_<Effort> effort_class("Effort",init<Nat>());
    effort_class.def(init<>());
    effort_class.def(self_ns::str(self));
}

Void export_precision() {
    class_<Precision64> precision64_class("Precision64",init<>());
    precision64_class.def(self_ns::str(self));
    class_<PrecisionMP> precisionmp_class("PrecisionMP",init<Nat>());
    precisionmp_class.def("bits",&PrecisionMP::bits);
    precisionmp_class.def(self_ns::str(self));
    class_<Accuracy> accuracy_class("Accuracy",init<Nat>());
    accuracy_class.def("bits",&Accuracy::bits);
    accuracy_class.def(self_ns::str(self));
}

template<class PR> Void export_user_floats() {
    class_<RawFloat<PR>> raw_float_class("RawFloat"+class_tag<PR>(),init<double>());
    raw_float_class.def(self_ns::str(self));

    export_approximate_float<PR>();
    export_upper_float<PR>();
    export_lower_float<PR>();
    export_bounded_float<PR>();
    export_metric_float<PR>();
    export_exact_float<PR>();
    export_error_float<PR>();
}


} // namespace Ariadne;

void
numeric_submodule()
{
    using namespace Ariadne;
    export_effort();

    export_effective_logical<Effective>("Kleenean");
    export_effective_logical<EffectiveUpper>("Sierpinskian");
    export_effective_logical<EffectiveLower>("EffectiveLowerLogical");
    export_logical<Exact>("Boolean");
    export_logical<Validated>("Tribool");
    export_logical<Upper>("Verifyable");
    export_logical<Lower>("Falsifyable");
    export_logical<Approximate>("Fuzzy");


    export_precision();
    export_user_floats<Precision64>();
    export_user_floats<PrecisionMP>();

    export_numbers();
    export_real();
    export_rational();
    export_integer();
}<|MERGE_RESOLUTION|>--- conflicted
+++ resolved
@@ -446,7 +446,6 @@
 
 template<class PR> void export_metric_float()
 {
-<<<<<<< HEAD
     class_<MetricFloat<PR>> metric_float_class("MetricFloat"+class_tag<PR>());
     metric_float_class.def(init<double,double>());
     metric_float_class.def(init<ExactFloat<PR>,ErrorFloat<PR>>());
@@ -483,26 +482,7 @@
     metric_float_class.def(self_ns::repr(self));
 
     implicitly_convertible<ExactFloat<PR>,MetricFloat<PR>>();
-=======
-    class_< ExactFloat > exact_float_class("ExactFloat",init<ExactFloat>());
-    exact_float_class.def(init<>());
-    exact_float_class.def(init<int>());
-    exact_float_class.def(init<Float>());
-    exact_float_class.def(+self);
-    exact_float_class.def(-self);
-    exact_float_class.def(self+self);
-    exact_float_class.def(self-self);
-    exact_float_class.def(self*self);
-    exact_float_class.def(self/self);
-
-    exact_float_class.def("set_output_precision", &ExactFloat::set_output_precision);
-    exact_float_class.staticmethod("set_output_precision");
-    exact_float_class.def("__str__", &__cstr__<ExactFloat>);
-    exact_float_class.def("__repr__", &__cstr__<ExactFloat>);
-
-    implicitly_convertible<int,ExactFloat>();
-
->>>>>>> dee10e8e
+
 }
 
 
